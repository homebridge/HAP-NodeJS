--- conflicted
+++ resolved
@@ -1,11 +1,7 @@
 {
   "name": "hap-nodejs",
-<<<<<<< HEAD
-  "version": "0.9.4",
+  "version": "0.9.5",
   "betaVersion": "0.10.0",
-=======
-  "version": "0.9.5",
->>>>>>> 900a4324
   "description": "HAP-NodeJS is a Node.js implementation of HomeKit Accessory Server.",
   "main": "dist/index.js",
   "types": "dist/index.d.ts",
