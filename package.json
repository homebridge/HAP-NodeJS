--- conflicted
+++ resolved
@@ -1,11 +1,6 @@
 {
   "name": "hap-nodejs",
-<<<<<<< HEAD
   "version": "0.8.5",
-=======
-  "version": "0.8.2",
-  "betaVersion": "0.9.0",
->>>>>>> d7c43b75
   "description": "HAP-NodeJS is a Node.js implementation of HomeKit Accessory Server.",
   "main": "dist/index.js",
   "types": "dist/index.d.ts",
@@ -56,11 +51,8 @@
   ],
   "dependencies": {
     "@homebridge/ciao": "~1.1.2",
-<<<<<<< HEAD
-=======
     "bonjour-hap": "~3.6.2",
     "debug": "^4.3.1",
->>>>>>> d7c43b75
     "fast-srp-hap": "2.0.2",
     "futoin-hkdf": "~1.3.2",
     "ip": "^1.1.3",
