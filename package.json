--- conflicted
+++ resolved
@@ -52,23 +52,13 @@
     "@types"
   ],
   "dependencies": {
-<<<<<<< HEAD
-    "@homebridge/ciao": "^1.1.8",
-    "@homebridge/dbus-native": "^0.5.1",
-    "bonjour-hap": "^3.6.5",
-    "debug": "^4.3.4",
-    "fast-srp-hap": "^2.0.4",
-    "futoin-hkdf": "^1.5.3",
-    "node-persist": "^4.0.1",
-=======
     "@homebridge/ciao": "^1.2.0",
     "@homebridge/dbus-native": "^0.6.0",
     "bonjour-hap": "^3.7.2",
     "debug": "^4.3.4",
     "fast-srp-hap": "^2.0.4",
     "futoin-hkdf": "^1.5.3",
-    "node-persist": "^0.0.11",
->>>>>>> 8d7fe939
+    "node-persist": "^4.0.1",
     "source-map-support": "^0.5.21",
     "tslib": "^2.6.2",
     "tweetnacl": "^1.0.3"
@@ -77,41 +67,23 @@
     "@types/debug": "^4.1.12",
     "@types/escape-html": "^1.0.4",
     "@types/jest": "^29.5.12",
-<<<<<<< HEAD
-    "@types/node": "^20.11.28",
+    "@types/node": "^20.12.7",
     "@types/node-persist": "^3.1.8",
     "@types/plist": "^3.0.5",
     "@types/source-map-support": "^0.5.10",
-    "@typescript-eslint/eslint-plugin": "^7.2.0",
-    "@typescript-eslint/parser": "^7.2.0",
+    "@typescript-eslint/eslint-plugin": "^7.7.0",
+    "@typescript-eslint/parser": "^7.7.0",
     "axios": "^1.6.8",
     "commander": "^12.0.0",
-=======
-    "@types/node": "^10.17.60",
-    "@typescript-eslint/eslint-plugin": "^5.62.0",
-    "@typescript-eslint/parser": "^5.62.0",
-    "axios": "^0.28.1",
-    "commander": "^6.2.1",
->>>>>>> 8d7fe939
     "escape-html": "^1.0.3",
     "eslint": "^8.57.0",
     "http-parser-js": "^0.5.8",
     "jest": "^29.7.0",
-<<<<<<< HEAD
     "rimraf": "^5.0.5",
     "simple-plist": "^2.0.0-rc.0",
     "ts-jest": "^29.1.2",
     "ts-node": "^10.9.2",
-    "typedoc": "^0.25.12",
-    "typescript": "^5.4.2"
-=======
-    "rimraf": "^3.0.2",
-    "semver": "^7.6.0",
-    "simple-plist": "~1.1.1",
-    "ts-jest": "^29.1.2",
-    "ts-node": "^10.9.2",
     "typedoc": "^0.25.13",
-    "typescript": "^4.9.5"
->>>>>>> 8d7fe939
+    "typescript": "^5.4.5"
   }
 }