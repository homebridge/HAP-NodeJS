{
  "name": "hap-nodejs",
<<<<<<< HEAD
  "version": "0.4.30",
=======
  "version": "0.4.31",
>>>>>>> 72513c06
  "description": "HAP-NodeJS is a Node.js implementation of HomeKit Accessory Server.",
  "main": "index.js",
  "engines": {
    "node": ">=4.3.2"
  },
  "dependencies": {
    "buffer-shims": "^1.0.0",
    "curve25519-n2": "^1.1.2",
    "debug": "^2.2.0",
    "ed25519": "^0.0.4",
    "fast-srp-hap": "^1.0.1",
    "ip": "^1.1.3",
    "mdns": "^2.3.3",
    "node-persist": "^0.0.11",
<<<<<<< HEAD
    "lodash": "^4.17.3",
    "q": "^1.4.1",
    "async": "^2.1.4"
=======
    "decimal.js": "^7.2.3"
>>>>>>> 72513c06
  },
  "devDependencies": {
    "simple-plist": "0.0.4"
  },
  "scripts": {
    "test": "echo \"Error: no test specified\" && exit 1",
    "start": "node BridgedCore.js"
  },
  "repository": {
    "type": "git",
    "url": "https://github.com/KhaosT/HAP-NodeJS.git"
  },
  "author": "Khaos Tian <khaos.tian@gmail.com> (http://tz.is/)",
  "license": "Apache-2.0",
  "bugs": {
    "url": "https://github.com/KhaosT/HAP-NodeJS/issues"
  },
  "homepage": "https://github.com/KhaosT/HAP-NodeJS"
}<|MERGE_RESOLUTION|>--- conflicted
+++ resolved
@@ -1,10 +1,6 @@
 {
   "name": "hap-nodejs",
-<<<<<<< HEAD
-  "version": "0.4.30",
-=======
   "version": "0.4.31",
->>>>>>> 72513c06
   "description": "HAP-NodeJS is a Node.js implementation of HomeKit Accessory Server.",
   "main": "index.js",
   "engines": {
@@ -19,13 +15,7 @@
     "ip": "^1.1.3",
     "mdns": "^2.3.3",
     "node-persist": "^0.0.11",
-<<<<<<< HEAD
-    "lodash": "^4.17.3",
-    "q": "^1.4.1",
-    "async": "^2.1.4"
-=======
     "decimal.js": "^7.2.3"
->>>>>>> 72513c06
   },
   "devDependencies": {
     "simple-plist": "0.0.4"
