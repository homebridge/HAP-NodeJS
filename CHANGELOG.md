--- conflicted
+++ resolved
@@ -2,16 +2,14 @@
 
 All notable changes to `hap-nodejs` will be documented in this file. This project tries to adhere to [Semantic Versioning](http://semver.org/).
 
-<<<<<<< HEAD
 ## ALPHA
 
 ### Breaking Changes
 
 * **The minimum Node.js version required is now `v18`.**
 * **Important notice:** This update bring true semver support.
-=======
+
 ## BETA
->>>>>>> dcd6c1c8
 
 ### Other Changes
 
