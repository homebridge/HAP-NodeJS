--- conflicted
+++ resolved
@@ -8,20 +8,15 @@
 
 - Implement warning messages for invalid characters in names (#1009) (@NorthernMan54)
 - Mitigate event emitter "memory leak" warnings when a significant number of camera streaming events occur simultaneously (#1037) (@hjdhjd)
-<<<<<<< HEAD
-- Updated dependencies
-- Updated and fixed `typedoc` config file
-- Updated dependencies (`bonjour-hap`)
-=======
 - AdaptiveLightingController fix & improvement (#1038) (@Shaquu)
 - Minor fixes to recording logging and one change in logging. (#1040) (@hjdhjd)
 - Fix Build Issues (#1041) (@NorthernMan54)
+- Updated and fixed `typedoc` config file
 - Updated dependencies 
 
 ### Homebridge Dependencies
 
 - `bonjour-hap` @ `v3.7.3`
->>>>>>> ddd6de71
 
 ## v0.12.2 (2024-05-31)
 
