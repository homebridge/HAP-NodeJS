# Change Log

All notable changes to `hap-nodejs` will be documented in this file. This project tries to adhere to [Semantic Versioning](http://semver.org/).

<<<<<<< HEAD
## ALPHA

### Breaking Changes

* **The minimum Node.js version required is now `v18`.**
* **Important notice:** This update bring true semver support.

## BETA
=======
## v1.0.0 (2024-07-10)

### Breaking Changes

- **The minimum Node.js version required is now `v18`.**
- **Important notice:** Because of the cleanup of the Deprecated code, you will need to migrate you code base.
    - Remove the long-deprecated init().
    - Deprecate Core, BridgedCore, legacy Camera characteristics. (#1058) (@hjdhjd)
        - For deprecated `Core` and `BridgedCore` see: https://github.com/homebridge/HAP-NodeJS/wiki/Deprecation-of-Core-and-BridgeCore
    - Legacy code deprecation cleanup. (#1059) (@hjdhjd)
        - For deprecated `storagePath` switch to `HAPStorage.setCustomStoragePath`, `AudioCodec` switch to `AudioStreamingCodec`, `VideoCodec` switch to `H264CodecParameters`,`StreamAudioParams` switch to `AudioStreamingOptions`, `StreamVideoParams` switch to `VideoStreamingOptions`,`cameraSource` switch to `CameraController`.
    - Others deprecated code to highlight removed: `useLegacyAdvertiser`, `AccessoryLoader`.
- Fix: Naming for Characteristic.ProgramMode has been corrected from `PROGRAM_SCHEDULED_MANUAL_MODE_` to `PROGRAM_SCHEDULED_MANUAL_MODE`
>>>>>>> c3591d5b

### Fixed

- Fix: Build Issues (#1041) (@NorthernMan54)
- Fix: Ensure data is only transmitted on open and ready connections. (#1051) (@hjdhjd)
- Fix: Ensure we check names using the full UTF-8 character set. (#1052) (@hjdhjd)
- Fix: ConfiguredName (#1049) (@donavanbecker)
- Fix: Manufacturer looking at checkName but should look at checkValue. (#1053) (@donavanbecker)

### Other Changes

- Implement warning messages for invalid characters in names (#1009) (@NorthernMan54)
- Mitigate event emitter "memory leak" warnings when a significant number of camera streaming events occur simultaneously (#1037) (@hjdhjd)
- AdaptiveLightingController fix & improvement (#1038) (@Shaquu)
- Minor fixes to recording logging and one change in logging. (#1040) (@hjdhjd)
- Bridged core and core cleanup (#1048) (@Shaquu)
- Increase snapshot handler warning timeout to 8000ms. (#1055) (@hjdhjd)
<<<<<<< HEAD
=======
- Cleanup and refactor getLocalNetworkInterface and address a potential edge case. (#1056) (@hjdhjd)
>>>>>>> c3591d5b
- Correct log spacing
- Updated and fixed `typedoc` config file
- Updated dependencies

### Homebridge Dependencies

- `@homebridge/ciao` @ `v1.3.0`
- `bonjour-hap` @ `v3.8.0`

## v0.12.2 (2024-05-31)

### Changed

- Updated dependencies (`rimraf` and `@types/node`)
- Updated dependencies (`simple-plist`)
- Updated dependencies (`typescript`)

### Homebridge Dependencies

- `@homebridge/ciao` @ `v1.2.0`
- `@homebridge/dbus-native` @ `v0.6.0`

## v0.12.1 (2024-05-11)

### Changed

- Updated dependencies (`axios` and `commander`)

### Fixed

- Mitigate event emitter "memory leak" warnings when a significant number of HSV events occur simultaneously (#1029) (@hjdhjd)

### Other Changes

- Update Discord Webhooks to trigger only after published to npm

### Homebridge Dependencies

- `@homebridge/ciao` @ `v1.2.0`
- `@homebridge/dbus-native` @ `v0.6.0`

## v0.12.0 (2024-04-19)

### Changed

- Create `CHANGELOG.md` file
- Fix: typos + add logo to `README.md`
- Refresh `package-lock.json` (no major changes to dep versions)
- general repo updates
- add alpha releases
- dependency updates
- Fix: typedoc generation
- update homebridge dependencies
- regenerate docs

### Homebridge Dependencies

- `@homebridge/ciao` @ `v1.2.0`
- `@homebridge/dbus-native` @ `v0.6.0`<|MERGE_RESOLUTION|>--- conflicted
+++ resolved
@@ -2,16 +2,6 @@
 
 All notable changes to `hap-nodejs` will be documented in this file. This project tries to adhere to [Semantic Versioning](http://semver.org/).
 
-<<<<<<< HEAD
-## ALPHA
-
-### Breaking Changes
-
-* **The minimum Node.js version required is now `v18`.**
-* **Important notice:** This update bring true semver support.
-
-## BETA
-=======
 ## v1.0.0 (2024-07-10)
 
 ### Breaking Changes
@@ -25,7 +15,6 @@
         - For deprecated `storagePath` switch to `HAPStorage.setCustomStoragePath`, `AudioCodec` switch to `AudioStreamingCodec`, `VideoCodec` switch to `H264CodecParameters`,`StreamAudioParams` switch to `AudioStreamingOptions`, `StreamVideoParams` switch to `VideoStreamingOptions`,`cameraSource` switch to `CameraController`.
     - Others deprecated code to highlight removed: `useLegacyAdvertiser`, `AccessoryLoader`.
 - Fix: Naming for Characteristic.ProgramMode has been corrected from `PROGRAM_SCHEDULED_MANUAL_MODE_` to `PROGRAM_SCHEDULED_MANUAL_MODE`
->>>>>>> c3591d5b
 
 ### Fixed
 
@@ -43,10 +32,7 @@
 - Minor fixes to recording logging and one change in logging. (#1040) (@hjdhjd)
 - Bridged core and core cleanup (#1048) (@Shaquu)
 - Increase snapshot handler warning timeout to 8000ms. (#1055) (@hjdhjd)
-<<<<<<< HEAD
-=======
 - Cleanup and refactor getLocalNetworkInterface and address a potential edge case. (#1056) (@hjdhjd)
->>>>>>> c3591d5b
 - Correct log spacing
 - Updated and fixed `typedoc` config file
 - Updated dependencies
