--- conflicted
+++ resolved
@@ -13,11 +13,7 @@
   Perms
 } from './Characteristic';
 import { Advertiser } from './Advertiser';
-<<<<<<< HEAD
-import { Codes, HAPServer, HAPServerEventTypes, Status, CharacteristicGetOptions, CharacteristicWriteData } from './HAPServer';
-=======
-import { CharacteristicsWriteRequest, Codes, HAPServer, HAPServerEventTypes, Status } from './HAPServer';
->>>>>>> 94fc2278
+import { CharacteristicsWriteRequest, Codes, HAPServer, HAPServerEventTypes, Status, CharacteristicGetOptions, CharacteristicWriteData } from './HAPServer';
 import { AccessoryInfo, PairingInformation, PermissionTypes } from './model/AccessoryInfo';
 import { IdentifierCache } from './model/IdentifierCache';
 import {
@@ -1032,12 +1028,8 @@
 
 // Called when an iOS client wishes to change the state of this accessory - like opening a door, or turning on a light.
 // Or, to subscribe to change events for a particular Characteristic.
-<<<<<<< HEAD
-  _handleSetCharacteristics = (data: CharacteristicWriteData[], session: Session, callback: HandleSetCharacteristicsCallback, remote: boolean) => {
-=======
-  _handleSetCharacteristics = (writeRequest: CharacteristicsWriteRequest, events: CharacteristicEvents, callback: HandleSetCharacteristicsCallback, remote: boolean, session: Session) => {
+  _handleSetCharacteristics = (writeRequest: CharacteristicsWriteRequest, session: Session, callback: HandleSetCharacteristicsCallback, remote: boolean) => {
     const data = writeRequest.characteristics;
->>>>>>> 94fc2278
 
     // data is an array of characteristics and values like this:
     // [ { aid: 1, iid: 8, value: true, ev: true } ]
