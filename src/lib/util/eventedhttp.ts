import { getNetAddress } from "@homebridge/ciao/lib/util/domain-formatter";
import assert from "assert";
import createDebug from "debug";
import { EventEmitter } from "events";
import { SrpServer } from "fast-srp-hap";
import http, { IncomingMessage, ServerResponse } from "http";
import net, { AddressInfo, Socket } from "net";
import os from "os";
import { CharacteristicEventNotification, EventNotification } from "../../internal-types";
import { CharacteristicValue, Nullable, SessionIdentifier } from "../../types";
import * as hapCrypto from "./hapCrypto";
import { getOSLoopbackAddressIfAvailable } from "./net-utils";
import * as uuid from "./uuid";


const debug = createDebug("HAP-NodeJS:EventedHTTPServer");
const debugCon = createDebug("HAP-NodeJS:EventedHTTPServer:Connection");
const debugEvents = createDebug("HAP-NodeJS:EventEmitter");

/**
 * @group HAP Accessory Server
 */
export type HAPUsername = string;
/**
 * @group HAP Accessory Server
 */
export type EventName = string; // "<aid>.<iid>"

/**
 * Simple struct to hold vars needed to support HAP encryption.
 *
 * @group Cryptography
 */
export class HAPEncryption {

  readonly clientPublicKey: Buffer;
  readonly secretKey: Buffer;
  readonly publicKey: Buffer;
  readonly sharedSecret: Buffer;
  readonly hkdfPairEncryptionKey: Buffer;

  accessoryToControllerCount = 0;
  controllerToAccessoryCount = 0;
  accessoryToControllerKey: Buffer;
  controllerToAccessoryKey: Buffer;

  incompleteFrame?: Buffer;

  public constructor(clientPublicKey: Buffer, secretKey: Buffer, publicKey: Buffer, sharedSecret: Buffer, hkdfPairEncryptionKey: Buffer) {
    this.clientPublicKey = clientPublicKey;
    this.secretKey = secretKey;
    this.publicKey = publicKey;
    this.sharedSecret = sharedSecret;
    this.hkdfPairEncryptionKey = hkdfPairEncryptionKey;

    this.accessoryToControllerKey = Buffer.alloc(0);
    this.controllerToAccessoryKey = Buffer.alloc(0);
  }
}

/**
 * @group HAP Accessory Server
 */
export const enum EventedHTTPServerEvent {
  LISTENING = "listening",
  CONNECTION_OPENED = "connection-opened",
  REQUEST = "request",
  CONNECTION_CLOSED = "connection-closed",
}

/**
 * @group HAP Accessory Server
 */
// eslint-disable-next-line @typescript-eslint/no-unsafe-declaration-merging
export declare interface EventedHTTPServer {

  on(event: "listening", listener: (port: number, address: string) => void): this;
  on(event: "connection-opened", listener: (connection: HAPConnection) => void): this;
  on(event: "request", listener: (connection: HAPConnection, request: IncomingMessage, response: ServerResponse) => void): this;
  on(event: "connection-closed", listener: (connection: HAPConnection) => void): this;

  emit(event: "listening", port: number, address: string): boolean;
  emit(event: "connection-opened", connection: HAPConnection): boolean;
  emit(event: "request", connection: HAPConnection, request: IncomingMessage, response: ServerResponse): boolean;
  emit(event: "connection-closed", connection: HAPConnection): boolean;

}

/**
 * EventedHTTPServer provides an HTTP-like server that supports HAP "extensions" for security and events.
 *
 * Implementation
 * --------------
 * In order to implement the "custom HTTP" server required by the HAP protocol (see HAPServer.js) without completely
 * reinventing the wheel, we create both a generic TCP socket server and a standard Node HTTP server.
 * The TCP socket server acts as a proxy, allowing users of this class to transform data (for encryption) as necessary
 * and passing through bytes directly to the HTTP server for processing. This way we get Node to do all
 * the "heavy lifting" of HTTP like parsing headers and formatting responses.
 *
 * Events are sent by simply waiting for current HTTP traffic to subside and then sending a custom response packet
 * directly down the wire via the socket.
 *
 * Each connection to the main TCP server gets its own internal HTTP server, so we can track ongoing requests/responses
 * for safe event insertion.
 *
 * @group HAP Accessory Server
 */
// eslint-disable-next-line @typescript-eslint/no-unsafe-declaration-merging
export class EventedHTTPServer extends EventEmitter {

  private static readonly CONNECTION_TIMEOUT_LIMIT = 16; // if we have more (or equal) # connections we start the timeout
  private static readonly MAX_CONNECTION_IDLE_TIME = 60 * 60 * 1000; // 1h

  private readonly tcpServer: net.Server;

  /**
   * Set of all currently connected HAP connections.
   */
  private readonly connections: Set<HAPConnection> = new Set();
  /**
   * Session dictionary indexed by username/identifier. The username uniquely identifies every person added to the home.
   * So there can be multiple sessions open for a single username (multiple devices connected to the same Apple ID).
   */
  private readonly connectionsByUsername: Map<HAPUsername, HAPConnection[]> = new Map();
  private connectionIdleTimeout?: NodeJS.Timeout;
  private connectionLoggingInterval?: NodeJS.Timeout;

  constructor() {
    super();
    this.tcpServer = net.createServer();
  }

  private scheduleNextConnectionIdleTimeout(): void {
    this.connectionIdleTimeout = undefined;

    if (!this.tcpServer.listening) {
      return;
    }

    debug("Running idle timeout timer...");

    const currentTime = new Date().getTime();
    let nextTimeout = -1;

    for (const connection of this.connections) {
      const timeDelta = currentTime - connection.lastSocketOperation;

      if (timeDelta >= EventedHTTPServer.MAX_CONNECTION_IDLE_TIME) {
        debug("[%s] Closing connection as it was inactive for " + timeDelta + "ms");
        connection.close();
      } else {
        nextTimeout = Math.max(nextTimeout, EventedHTTPServer.MAX_CONNECTION_IDLE_TIME - timeDelta);
      }
    }

    if (this.connections.size >= EventedHTTPServer.CONNECTION_TIMEOUT_LIMIT) {
      this.connectionIdleTimeout = setTimeout(this.scheduleNextConnectionIdleTimeout.bind(this), nextTimeout);
    }
  }

  public address(): AddressInfo {
    return this.tcpServer.address() as AddressInfo;
  }

  public listen(targetPort: number, hostname?: string): void {
    this.tcpServer.listen(targetPort, hostname, () => {
      const address = this.tcpServer.address() as AddressInfo; // address() is only a string when listening to unix domain sockets

      debug("Server listening on %s:%s", address.family === "IPv6"? `[${address.address}]`: address.address, address.port);

      this.connectionLoggingInterval = setInterval(() => {
        const connectionInformation = [...this.connections]
          .map(connection => `${connection.remoteAddress}:${connection.remotePort}`)
          .join(", ");
        debug("Currently %d hap connections open: %s", this.connections.size, connectionInformation);
      }, 60_000);
      this.connectionLoggingInterval.unref();

      this.emit(EventedHTTPServerEvent.LISTENING, address.port, address.address);
    });

    this.tcpServer.on("connection", this.onConnection.bind(this));
  }

  public stop(): void {
    if (this.connectionLoggingInterval != null) {
      clearInterval(this.connectionLoggingInterval);
      this.connectionLoggingInterval = undefined;
    }

    if (this.connectionIdleTimeout != null) {
      clearTimeout(this.connectionIdleTimeout);
      this.connectionIdleTimeout = undefined;
    }

    this.tcpServer.close();
    for (const connection of this.connections) {
      connection.close();
    }
  }

  public destroy(): void {
    this.stop();
    this.removeAllListeners();
  }

  /**
   * Send an event notification for given characteristic and changed value to all connected clients.
   * If `originator` is specified, the given {@link HAPConnection} will be excluded from the broadcast.
   *
   * @param aid - The accessory id of the updated characteristic.
   * @param iid - The instance id of the updated characteristic.
   * @param value - The newly set value of the characteristic.
   * @param originator - If specified, the connection will not get an event message.
   * @param immediateDelivery - The HAP spec requires some characteristics to be delivery immediately.
   *   Namely, for the {@link Characteristic.ButtonEvent} and the {@link Characteristic.ProgrammableSwitchEvent} characteristics.
   */
  public broadcastEvent(aid: number, iid: number, value: Nullable<CharacteristicValue>, originator?: HAPConnection, immediateDelivery?: boolean): void {
    for (const connection of this.connections) {
      if (connection === originator) {
        debug("[%s] Muting event '%s' notification for this connection since it originated here.", connection.remoteAddress, aid + "." + iid);
        continue;
      }

      connection.sendEvent(aid, iid, value, immediateDelivery);
    }
  }

  private onConnection(socket: Socket): void {
    // eslint-disable-next-line @typescript-eslint/no-use-before-define
    const connection = new HAPConnection(this, socket);

    connection.on(HAPConnectionEvent.REQUEST, (request, response) => {
      this.emit(EventedHTTPServerEvent.REQUEST, connection, request, response);
    });
    connection.on(HAPConnectionEvent.AUTHENTICATED, this.handleConnectionAuthenticated.bind(this, connection));
    connection.on(HAPConnectionEvent.CLOSED, this.handleConnectionClose.bind(this, connection));

    this.connections.add(connection);

    debug("[%s] New connection from client on interface %s (%s)", connection.remoteAddress, connection.networkInterface, connection.localAddress);

    this.emit(EventedHTTPServerEvent.CONNECTION_OPENED, connection);

    if (this.connections.size >= EventedHTTPServer.CONNECTION_TIMEOUT_LIMIT && !this.connectionIdleTimeout) {
      this.scheduleNextConnectionIdleTimeout();
    }
  }

  private handleConnectionAuthenticated(connection: HAPConnection, username: HAPUsername): void {
    const connections: HAPConnection[] | undefined = this.connectionsByUsername.get(username);
    if (!connections) {
      this.connectionsByUsername.set(username, [connection]);
    } else if (!connections.includes(connection)) { // ensure this doesn't get added more than one time
      connections.push(connection);
    }
  }

  private handleConnectionClose(connection: HAPConnection): void {
    this.emit(EventedHTTPServerEvent.CONNECTION_CLOSED, connection);

    this.connections.delete(connection);

    if (connection.username) { // aka connection was authenticated
      const connections = this.connectionsByUsername.get(connection.username);
      if (connections) {
        const index = connections.indexOf(connection);
        if (index !== -1) {
          connections.splice(index, 1);
        }

        if (connections.length === 0) {
          this.connectionsByUsername.delete(connection.username);
        }
      }
    }
  }

  /**
   * This method is to be called when a given {@link HAPConnection} performs a request that should result in the disconnection
   * of all other {@link HAPConnection} with the same {@link HAPUsername}.
   *
   * The initiator MUST be in the middle of a http request were the response was not served yet.
   * Otherwise, the initiator connection might reside in a state where it isn't disconnected and can't make any further requests.
   *
   * @param initiator - The connection that requested to disconnect all connections of the same username.
   * @param username - The username for which all connections shall be closed.
   */
  public static destroyExistingConnectionsAfterUnpair(initiator: HAPConnection, username: HAPUsername): void {
    const connections: HAPConnection[] | undefined = initiator.server.connectionsByUsername.get(username);

    if (connections) {
      for (const connection of connections) {
        connection.closeConnectionAsOfUnpair(initiator);
      }
    }
  }

}

/**
 * @private
 * @group HAP Accessory Server
 */
export const enum HAPConnectionState {
  CONNECTING, // initial state, setup is going on
  FULLY_SET_UP, // internal http server is running and connection is established
  AUTHENTICATED, // encryption is set up
  // above signals represent an alive connection

  // below states are considered "closed or soon closed"
  TO_BE_TEARED_DOWN, // when in this state, connection should be closed down after response was sent out
  CLOSING, // close was called
  CLOSED, // dead
}

/**
 * @group HAP Accessory Server
 */
export const enum HAPConnectionEvent {
  REQUEST = "request",
  AUTHENTICATED = "authenticated",
  CLOSED = "closed",
}

/**
 * @group HAP Accessory Server
 */
// eslint-disable-next-line @typescript-eslint/no-unsafe-declaration-merging
export declare interface HAPConnection {
  on(event: "request", listener: (request: IncomingMessage, response: ServerResponse) => void): this;
  on(event: "authenticated", listener: (username: HAPUsername) => void): this;
  on(event: "closed", listener: () => void): this;

  emit(event: "request", request: IncomingMessage, response: ServerResponse): boolean;
  emit(event: "authenticated", username: HAPUsername): boolean;
  emit(event: "closed"): boolean;
}

/**
 * Manages a single iOS-initiated HTTP connection during its lifetime.
 * @group HAP Accessory Server
 */
// eslint-disable-next-line @typescript-eslint/no-unsafe-declaration-merging
export class HAPConnection extends EventEmitter {
  /**
   * @private file-private API
   */
  readonly server: EventedHTTPServer;

  readonly sessionID: SessionIdentifier; // uuid unique to every HAP connection
  private state: HAPConnectionState = HAPConnectionState.CONNECTING;
  readonly localAddress: string;
  readonly remoteAddress: string; // cache because it becomes undefined in 'onClientSocketClose'
  readonly remotePort: number;
  readonly networkInterface: string;

  private readonly tcpSocket: Socket;
  private readonly internalHttpServer: http.Server;
  private httpSocket?: Socket; // set when in state FULLY_SET_UP
  private internalHttpServerPort?: number;
  private internalHttpServerAddress?: string;

  lastSocketOperation: number = new Date().getTime();

  private pendingClientSocketData?: Buffer = Buffer.alloc(0); // data received from client before HTTP proxy is fully setup
  private handlingRequest = false; // true while we are composing an HTTP response (so events can wait)

  username?: HAPUsername; // username is unique to every user in the home, basically identifies an Apple ID
  encryption?: HAPEncryption; // created in handlePairVerifyStepOne
  srpServer?: SrpServer;
  _pairSetupState?: number; // TODO ensure those two states are always correctly reset?
  _pairVerifyState?: number;

  private registeredEvents: Set<EventName> = new Set();
  private eventsTimer?: NodeJS.Timeout;
  private readonly queuedEvents: CharacteristicEventNotification[] = [];
  /**
   * If true, the above {@link queuedEvents} contains events which are set to be delivered immediately!
   */
  private eventsQueuedForImmediateDelivery = false;

  timedWritePid?: number;
  timedWriteTimeout?: NodeJS.Timeout;

  constructor(server: EventedHTTPServer, clientSocket: Socket) {
    super();

    this.server = server;
    this.sessionID = uuid.generate(clientSocket.remoteAddress + ":" + clientSocket.remotePort);
    this.localAddress = clientSocket.localAddress as string;
    this.remoteAddress = clientSocket.remoteAddress!; // cache because it becomes undefined in 'onClientSocketClose'
    this.remotePort = clientSocket.remotePort!;
    this.networkInterface = HAPConnection.getLocalNetworkInterface(clientSocket);

    // clientSocket is the socket connected to the actual iOS device
    this.tcpSocket = clientSocket;
    this.tcpSocket.on("data", this.onTCPSocketData.bind(this));
    this.tcpSocket.on("close", this.onTCPSocketClose.bind(this));
    // we MUST register for this event, otherwise the error will bubble up to the top and crash the node process entirely.
    this.tcpSocket.on("error", this.onTCPSocketError.bind(this));
    this.tcpSocket.setNoDelay(true); // disable Nagle algorithm
    // "HAP accessory servers must not use keepalive messages, which periodically wake up iOS devices".
    // Thus, we don't configure any tcp keepalive

    // create our internal HTTP server for this connection that we will proxy data to and from
    this.internalHttpServer = http.createServer();
    this.internalHttpServer.timeout = 0; // clients expect to hold connections open as long as they want
    this.internalHttpServer.keepAliveTimeout = 0; // workaround for https://github.com/nodejs/node/issues/13391
    this.internalHttpServer.on("listening", this.onHttpServerListening.bind(this));
    this.internalHttpServer.on("request", this.handleHttpServerRequest.bind(this));
    this.internalHttpServer.on("error", this.onHttpServerError.bind(this));
    // close event is added later on the "connect" event as possible listen retries would throw unnecessary close events
    this.internalHttpServer.listen(0, this.internalHttpServerAddress = getOSLoopbackAddressIfAvailable());
  }

  private debugListenerRegistration(event: string | symbol, registration = true, beforeCount = -1): void {
    const stackTrace = new Error().stack!.split("\n")[3];
    const eventCount = this.listeners(event).length;

    const tabs1 = event === HAPConnectionEvent.AUTHENTICATED ? "\t" : "\t\t";
    const tabs2 = !registration ? "\t" : "\t\t";

    // eslint-disable-next-line max-len
    debugEvents(`[${this.remoteAddress}] ${registration ? "Registered" : "Unregistered"} event '${String(event).toUpperCase()}' ${tabs1}(total: ${eventCount}${!registration ? " Before: " + beforeCount : ""}) ${tabs2}${stackTrace}`);
  }

  // eslint-disable-next-line @typescript-eslint/no-explicit-any
  on(event: string | symbol, listener: (...args: any[]) => void): this {
    const result =  super.on(event, listener);
    this.debugListenerRegistration(event);
    return result;
  }

  // eslint-disable-next-line @typescript-eslint/no-explicit-any
  addListener(event: string | symbol, listener: (...args: any[]) => void): this {
    const result = super.addListener(event, listener);
    this.debugListenerRegistration(event);
    return result;
  }

  // eslint-disable-next-line @typescript-eslint/no-explicit-any
  removeListener(event: string | symbol, listener: (...args: any[]) => void): this {
    const beforeCount = this.listeners(event).length;
    const result = super.removeListener(event, listener);
    this.debugListenerRegistration(event, false, beforeCount);
    return result;
  }

  // eslint-disable-next-line @typescript-eslint/no-explicit-any
  off(event: string | symbol, listener: (...args: any[]) => void): this {
    const result =  super.off(event, listener);
    const beforeCount = this.listeners(event).length;
    this.debugListenerRegistration(event, false, beforeCount);
    return result;
  }

  /**
   * This method is called once the connection has gone through pair-verify.
   * As any HomeKit controller will initiate a pair-verify after the pair-setup procedure, this method gets
   * not called on the initial pair-setup.
   *
   * Once this method has been called, the connection is authenticated and encryption is turned on.
   */
  public connectionAuthenticated(username: HAPUsername): void {
    this.state = HAPConnectionState.AUTHENTICATED;
    this.username = username;

    this.emit(HAPConnectionEvent.AUTHENTICATED, username);
  }

  public isAuthenticated(): boolean {
    return this.state === HAPConnectionState.AUTHENTICATED;
  }

  public close(): void {
    if (this.state >= HAPConnectionState.CLOSING) {
      return; // already closed/closing
    }

    this.state = HAPConnectionState.CLOSING;
    this.tcpSocket.destroy();
  }

  public closeConnectionAsOfUnpair(initiator: HAPConnection): void {
    if (this === initiator) {
      // the initiator of the unpair request is this connection, meaning it unpaired itself.
      // we still need to send the response packet to the unpair request.
      this.state = HAPConnectionState.TO_BE_TEARED_DOWN;
    } else {
      // as HomeKit requires it, destroy any active session which got unpaired
      this.close();
    }
  }

  public sendEvent(aid: number, iid: number, value: Nullable<CharacteristicValue>, immediateDelivery?: boolean): void {
    assert(aid != null, "HAPConnection.sendEvent: aid must be defined!");
    assert(iid != null, "HAPConnection.sendEvent: iid must be defined!");

    const eventName = aid + "." + iid;

    if (!this.registeredEvents.has(eventName)) {
      // non verified connections can't register events, so this case is covered!
      return;
    }

    const event: CharacteristicEventNotification = {
      aid: aid,
      iid: iid,
      value: value,
    };

    if (immediateDelivery) {
      // some characteristics are required to deliver notifications immediately
      // we will flush all other events too, on that occasion.
      this.queuedEvents.push(event);
      this.eventsQueuedForImmediateDelivery = true;

      if (this.eventsTimer) {
        clearTimeout(this.eventsTimer);
        this.eventsTimer = undefined;
      }
      this.handleEventsTimeout();
      return;
    }

    // we search the list of queued events in reverse order.
    // if the last element with the same aid and iid has the same value we don't want to send the event notification twice.
    // BUT, we do not want to override previous event notifications which have a different value. Automations must be executed!
    for (let i = this.queuedEvents.length - 1; i >= 0; i--) {
      const queuedEvent = this.queuedEvents[i];
      if (queuedEvent.aid === aid && queuedEvent.iid === iid) {
        if (queuedEvent.value === value) {
          return; // the same event was already queued. do not add it again!
        }

        break; // we break in any case
      }
    }

    this.queuedEvents.push(event);

    // if there is already a timer running we just add it in the queue.
    if (!this.eventsTimer) {
      this.eventsTimer = setTimeout(this.handleEventsTimeout.bind(this), 250);
      this.eventsTimer.unref();
    }
  }

  private handleEventsTimeout(): void {
    this.eventsTimer = undefined;
    if (this.state > HAPConnectionState.AUTHENTICATED) {
      // connection is closed or about to be closed. no need to send any further events
      return;
    }

    this.writeQueuedEventNotifications();
  }

  private writeQueuedEventNotifications(): void {
    if (this.queuedEvents.length === 0 || this.handlingRequest) {
      return; // don't send empty event notifications or if we are currently handling a request
    }

    if (this.eventsTimer) {
      // this method might be called when we have enqueued data AND data that is queued for immediate delivery!
      clearTimeout(this.eventsTimer);
      this.eventsTimer = undefined;
    }

    const eventData: EventNotification = {
      characteristics: [],
    };

    for (const queuedEvent of this.queuedEvents) {
      if (!this.registeredEvents.has(queuedEvent.aid + "." + queuedEvent.iid)) {
        continue; // client unregistered that event in the meantime
      }

      eventData.characteristics.push(queuedEvent);
    }

    this.queuedEvents.splice(0, this.queuedEvents.length);
    this.eventsQueuedForImmediateDelivery = false;

    this.writeEventNotification(eventData);
  }

  /**
   * This will create an EVENT/1.0 notification header with the provided event notification.
   * If currently an HTTP request is in progress the assembled packet will be
   * added to the pending events list.
   *
   * @param notification - The event which should be sent out
   */
  private writeEventNotification(notification: EventNotification): void {
    debugCon("[%s] Sending HAP event notifications %o", this.remoteAddress, notification.characteristics);
    assert(!this.handlingRequest, "Can't write event notifications while handling a request!");

    // Apple backend processes events in reverse order, so we need to reverse the array
    // so that events are processed in chronological order.
    notification.characteristics.reverse();

    const dataBuffer = Buffer.from(JSON.stringify(notification), "utf8");
    const header = Buffer.from(
      "EVENT/1.0 200 OK\r\n" +
      "Content-Type: application/hap+json\r\n" +
      "Content-Length: " + dataBuffer.length + "\r\n" +
      "\r\n",
      "utf8", // buffer encoding
    );

    const buffer = Buffer.concat([header, dataBuffer]);
    this.tcpSocket.write(this.encrypt(buffer), this.handleTCPSocketWriteFulfilled.bind(this));
  }

  public enableEventNotifications(aid: number, iid: number): void {
    this.registeredEvents.add(aid + "." + iid);
  }

  public disableEventNotifications(aid: number, iid: number): void {
    this.registeredEvents.delete(aid + "." + iid);
  }

  public hasEventNotifications(aid: number, iid: number): boolean {
    return this.registeredEvents.has(aid + "." + iid);
  }

  public getRegisteredEvents(): Set<EventName> {
    return this.registeredEvents;
  }

  public clearRegisteredEvents(): void {
    this.registeredEvents.clear();
  }

  private encrypt(data: Buffer): Buffer {
    // if accessoryToControllerKey is not empty, then encryption is enabled for this connection. However, we'll
    // need to be careful to ensure that we don't encrypt the last few bytes of the response from handlePairVerifyStepTwo.
    // Since all communication calls are asynchronous, we could easily receive this 'encrypt' event for those bytes.
    // So we want to make sure that we aren't encrypting data until we have *received* some encrypted data from the client first.
    if (this.encryption && this.encryption.accessoryToControllerKey.length > 0 && this.encryption.controllerToAccessoryCount > 0) {
      return hapCrypto.layerEncrypt(data, this.encryption);
    }
    return data; // otherwise, we don't encrypt and return plaintext
  }

  private decrypt(data: Buffer): Buffer {
    if (this.encryption && this.encryption.controllerToAccessoryKey.length > 0) {
      // below call may throw an error if decryption failed
      return hapCrypto.layerDecrypt(data, this.encryption);
    }
    return data; // otherwise, we don't decrypt and return plaintext
  }

  private onHttpServerListening() {
    const addressInfo = this.internalHttpServer.address() as AddressInfo; // address() is only a string when listening to unix domain sockets
    const addressString = addressInfo.family === "IPv6"? `[${addressInfo.address}]`: addressInfo.address;
    this.internalHttpServerPort = addressInfo.port;

    debugCon("[%s] Internal HTTP server listening on %s:%s", this.remoteAddress, addressString, addressInfo.port);

    this.internalHttpServer.on("close", this.onHttpServerClose.bind(this));

    // now we can establish a connection to this running HTTP server for proxying data
    this.httpSocket = net.createConnection(this.internalHttpServerPort, this.internalHttpServerAddress); // previously we used addressInfo.address
    this.httpSocket.setNoDelay(true); // disable Nagle algorithm

    this.httpSocket.on("data", this.handleHttpServerResponse.bind(this));
    // we MUST register for this event, otherwise the error will bubble up to the top and crash the node process entirely.
    this.httpSocket.on("error", this.onHttpSocketError.bind(this));
    this.httpSocket.on("close", this.onHttpSocketClose.bind(this));
    this.httpSocket.on("connect", () => {
      // we are now fully set up:
      //  - clientSocket is connected to the iOS device
      //  - serverSocket is connected to the httpServer
      //  - ready to proxy data!
      this.state = HAPConnectionState.FULLY_SET_UP;
      debugCon("[%s] Internal HTTP socket connected. HAPConnection now fully set up!", this.remoteAddress);

      // start by flushing any pending buffered data received from the client while we were setting up
      if (this.pendingClientSocketData && this.pendingClientSocketData.length > 0) {
        this.httpSocket!.write(this.pendingClientSocketData);
      }
      this.pendingClientSocketData = undefined;
    });
  }

  /**
   * This event handler is called when we receive data from a HomeKit controller on our tcp socket.
   * We store the data if the internal http server is not read yet, or forward it to the http server.
   */
  private onTCPSocketData(data: Buffer): void {
    if (this.state > HAPConnectionState.AUTHENTICATED) {
      // don't accept data of a connection which is about to be closed or already closed
      return;
    }

    this.handlingRequest = true; // reverted to false once response was sent out
    this.lastSocketOperation = new Date().getTime();

    try {
      data = this.decrypt(data);
    } catch (error) { // decryption and/or verification failed, disconnect the client
      debugCon("[%s] Error occurred trying to decrypt incoming packet: %s", this.remoteAddress, error.message);
      this.close();
      return;
    }

    if (this.state < HAPConnectionState.FULLY_SET_UP) { // we're not setup yet, so add this data to our intermediate buffer
      this.pendingClientSocketData = Buffer.concat([this.pendingClientSocketData!, data]);
    } else {
      this.httpSocket!.write(data); // proxy it along to the HTTP server
    }
  }

  /**
   * This event handler is called when the internal http server receives a request.
   * Meaning we received data from the HomeKit controller in {@link onTCPSocketData}, which then send the
   * data unencrypted to the internal http server. And now it landed here, fully parsed as a http request.
   */
  private handleHttpServerRequest(request: IncomingMessage, response: ServerResponse): void {
    if (this.state > HAPConnectionState.AUTHENTICATED) {
      // don't accept data of a connection which is about to be closed or already closed
      return;
    }

    debugCon("[%s] HTTP request: %s", this.remoteAddress, request.url);

    request.socket.setNoDelay(true);

    this.emit(HAPConnectionEvent.REQUEST, request, response);
  }

  /**
   * This event handler is called by the socket which is connected to our internal http server.
   * It is called with the response returned from the http server.
   * In this method we have to encrypt and forward the message back to the HomeKit controller.
   */
  private handleHttpServerResponse(data: Buffer): void {
    data = this.encrypt(data);
    this.tcpSocket.write(data, this.handleTCPSocketWriteFulfilled.bind(this));

    debugCon("[%s] HTTP Response is finished", this.remoteAddress);
    this.handlingRequest = false;

    if (this.state === HAPConnectionState.TO_BE_TEARED_DOWN) {
      setTimeout(() => this.close(), 10);
    } else if (this.state < HAPConnectionState.TO_BE_TEARED_DOWN) {
      if (!this.eventsTimer || this.eventsQueuedForImmediateDelivery) {
        // we deliver events if there is no eventsTimer (meaning it ran out in the meantime)
        // or when the queue contains events set to be delivered immediately
        this.writeQueuedEventNotifications();
      }
    }
  }

  private handleTCPSocketWriteFulfilled(): void {
    this.lastSocketOperation = new Date().getTime();
  }

  private onTCPSocketError(err: Error): void {
    debugCon("[%s] Client connection error: %s", this.remoteAddress, err.message);
    // onTCPSocketClose will be called next
  }

  private onTCPSocketClose(): void {
    this.state = HAPConnectionState.CLOSED;

    debugCon("[%s] Client connection closed", this.remoteAddress);

    if (this.httpSocket) {
      this.httpSocket.destroy();
    }
    this.internalHttpServer.close();

    this.emit(HAPConnectionEvent.CLOSED); // sending final closed event
    this.removeAllListeners(); // cleanup listeners, we are officially dead now
  }

  private onHttpServerError(err: Error & { code?: string }): void {
    debugCon("[%s] HTTP server error: %s", this.remoteAddress, err.message);
    if (err.code === "EADDRINUSE") {
      this.internalHttpServerPort = undefined;

      this.internalHttpServer.close();
      this.internalHttpServer.listen(0, this.internalHttpServerAddress = getOSLoopbackAddressIfAvailable());
    }
  }

  private onHttpServerClose(): void {
    debugCon("[%s] HTTP server was closed", this.remoteAddress);
    // make sure the iOS side is closed as well
    this.close();
  }

  private onHttpSocketError(err: Error): void {
    debugCon("[%s] HTTP connection error: ", this.remoteAddress, err.message);
    // onHttpSocketClose will be called next
  }

  private onHttpSocketClose(): void {
    debugCon("[%s] HTTP connection was closed", this.remoteAddress);
    // we only support a single long-lived connection to our internal HTTP server. Since it's closed,
    // we'll need to shut it down entirely.
    this.internalHttpServer.close();
  }

  public getLocalAddress(ipVersion: "ipv4" | "ipv6"): string {
<<<<<<< HEAD
    const infos = os.networkInterfaces()[this.networkInterface] ?? [];
=======
    const interfaceDetails = os.networkInterfaces()[this.networkInterface];
    if (!interfaceDetails) {
      throw new Error("Could not find " + ipVersion + " address for interface " + this.networkInterface);
    }
>>>>>>> c3591d5b

    // Find our first local IPv4 address.
    if (ipVersion === "ipv4") {
      const ipv4Info = interfaceDetails.find(info => info.family === "IPv4");

      if (ipv4Info) {
        return ipv4Info.address;
      }

      throw new Error("Could not find " + ipVersion + " address for interface " + this.networkInterface + ".");
    }

    let localUniqueAddress;

    for (const v6entry of interfaceDetails.filter(entry => entry.family === "IPv6")) {
      if (!v6entry.scopeid) {
        return v6entry.address;
      }

      localUniqueAddress ??= v6entry.address;
    }

    if(localUniqueAddress) {
      return localUniqueAddress;
    }

    throw new Error("Could not find " + ipVersion + " address for interface " + this.networkInterface);
  }

  private static getLocalNetworkInterface(socket: Socket): string {
<<<<<<< HEAD
    function formatIPv4MappedIPv6Address(address: string): string {
      // Check if the address is an IPv4-mapped IPv6 address without the 'ffff:' part
      if (/^::(?!ffff:)/i.test(address)) {
        // Check if the address is an IPv4-mapped IPv6 address without the 'ffff:' part and correct the format
        return address.replace(/^::(?!ffff:)/i, "::ffff:");
      }
      return address;
    }
    
    let localAddress = socket.localAddress as string;

    localAddress = formatIPv4MappedIPv6Address(localAddress);

    // Check if the address is an IPv4-Mapped IPv6 Address (e.g., ::ffff:192.0.2.128)
    // These addresses are IPv6 addresses that represent an IPv4 address
    // See: https://tools.ietf.org/html/rfc4291#section-2.5.5.2 for more details
    if (/^::ffff:/i.test(localAddress)) {
      // Extract the IPv4 part from the IPv4-Mapped IPv6 address
      // This converts the address from ::ffff:192.0.2.128 to 192.0.2.128
      localAddress = localAddress.substring(7);
    } else {
      // For other types of addresses, such as link-local IPv6 addresses,
      // remove the interface part (if present) to get the pure address
      const index = localAddress.indexOf("%");
      if (index !== -1) { // If it's a link-local ipv6 address
        localAddress = localAddress.substring(0, index);
      }
    }

    // Retrieve the network interfaces available on this system
    const interfaces = os.networkInterfaces();
    // Iterate over each interface to find a match with the localAddress
    for (const [name, infos] of Object.entries(interfaces)) {
      if (infos) {
        for (const info of infos) {
        // If the address matches, return the name of the network interface
          if (info.address === localAddress) {
            return name;
          }
        }
=======

    let localAddress = socket.localAddress;

    // Grab the list of network interfaces.
    const interfaces = os.networkInterfaces();

    // Default to the first non-loopback interface we see.
    const defaultInterface = () => Object.entries(interfaces).find(([, addresses]) => addresses?.some(address => !address.internal))?.[0] ?? "unknown";

    // No local address return our default.
    if(!localAddress) {
      return defaultInterface();
    }

    // Handle IPv4-mapped IPv6 addresses.
    localAddress = localAddress.replace(/^::ffff:/i, "");

    // Handle edge cases where we have an IPv4-mapped IPv6 address without the requisite prefix.
    if(/^::(?:\d{1,3}\.){3}\d{1,3}$/.test(localAddress)) {
      localAddress = localAddress.replace(/^::/, "");
    }

    // Handle link-local IPv6 addresses.
    localAddress = localAddress.split("%")[0];

    // Let's find an exact match using the IP.
    for (const [name, addresses] of Object.entries(interfaces)) {
      if (addresses?.some(({ address }) => address === localAddress)) {
        return name;
>>>>>>> c3591d5b
      }
    }

    // We couldn't find an interface to match the address from above, so we attempt to match subnets (see https://github.com/homebridge/HAP-NodeJS/issues/847).
    const family = net.isIPv4(localAddress)? "IPv4": "IPv6";

    // Let's find a match based on the subnet.
    for (const [name, addresses] of Object.entries(interfaces)) {
      if (addresses?.some(entry => entry.family === family && getNetAddress(localAddress, entry.netmask) === getNetAddress(entry.address, entry.netmask))) {
        return name;
      }
    }

<<<<<<< HEAD
    console.log(`WARNING couldn't map socket coming from remote address ${socket.remoteAddress}:${socket.remotePort} `
      + `at local address ${socket.localAddress} to a interface!`);
=======
    console.log("WARNING: unable to determine which interface to use for socket coming from " + socket.remoteAddress + ":" + socket.remotePort + " to " +
      socket.localAddress + ".");
>>>>>>> c3591d5b

    return defaultInterface();
  }
}<|MERGE_RESOLUTION|>--- conflicted
+++ resolved
@@ -807,14 +807,10 @@
   }
 
   public getLocalAddress(ipVersion: "ipv4" | "ipv6"): string {
-<<<<<<< HEAD
-    const infos = os.networkInterfaces()[this.networkInterface] ?? [];
-=======
     const interfaceDetails = os.networkInterfaces()[this.networkInterface];
     if (!interfaceDetails) {
       throw new Error("Could not find " + ipVersion + " address for interface " + this.networkInterface);
     }
->>>>>>> c3591d5b
 
     // Find our first local IPv4 address.
     if (ipVersion === "ipv4") {
@@ -845,48 +841,6 @@
   }
 
   private static getLocalNetworkInterface(socket: Socket): string {
-<<<<<<< HEAD
-    function formatIPv4MappedIPv6Address(address: string): string {
-      // Check if the address is an IPv4-mapped IPv6 address without the 'ffff:' part
-      if (/^::(?!ffff:)/i.test(address)) {
-        // Check if the address is an IPv4-mapped IPv6 address without the 'ffff:' part and correct the format
-        return address.replace(/^::(?!ffff:)/i, "::ffff:");
-      }
-      return address;
-    }
-    
-    let localAddress = socket.localAddress as string;
-
-    localAddress = formatIPv4MappedIPv6Address(localAddress);
-
-    // Check if the address is an IPv4-Mapped IPv6 Address (e.g., ::ffff:192.0.2.128)
-    // These addresses are IPv6 addresses that represent an IPv4 address
-    // See: https://tools.ietf.org/html/rfc4291#section-2.5.5.2 for more details
-    if (/^::ffff:/i.test(localAddress)) {
-      // Extract the IPv4 part from the IPv4-Mapped IPv6 address
-      // This converts the address from ::ffff:192.0.2.128 to 192.0.2.128
-      localAddress = localAddress.substring(7);
-    } else {
-      // For other types of addresses, such as link-local IPv6 addresses,
-      // remove the interface part (if present) to get the pure address
-      const index = localAddress.indexOf("%");
-      if (index !== -1) { // If it's a link-local ipv6 address
-        localAddress = localAddress.substring(0, index);
-      }
-    }
-
-    // Retrieve the network interfaces available on this system
-    const interfaces = os.networkInterfaces();
-    // Iterate over each interface to find a match with the localAddress
-    for (const [name, infos] of Object.entries(interfaces)) {
-      if (infos) {
-        for (const info of infos) {
-        // If the address matches, return the name of the network interface
-          if (info.address === localAddress) {
-            return name;
-          }
-        }
-=======
 
     let localAddress = socket.localAddress;
 
@@ -916,7 +870,6 @@
     for (const [name, addresses] of Object.entries(interfaces)) {
       if (addresses?.some(({ address }) => address === localAddress)) {
         return name;
->>>>>>> c3591d5b
       }
     }
 
@@ -930,13 +883,8 @@
       }
     }
 
-<<<<<<< HEAD
-    console.log(`WARNING couldn't map socket coming from remote address ${socket.remoteAddress}:${socket.remotePort} `
-      + `at local address ${socket.localAddress} to a interface!`);
-=======
     console.log("WARNING: unable to determine which interface to use for socket coming from " + socket.remoteAddress + ":" + socket.remotePort + " to " +
       socket.localAddress + ".");
->>>>>>> c3591d5b
 
     return defaultInterface();
   }
