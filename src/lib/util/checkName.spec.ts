--- conflicted
+++ resolved
@@ -14,11 +14,7 @@
   test("Accessory Name ending with !", async () => {
     checkName("displayName", "Name", "bad name!");
 
-<<<<<<< HEAD
-    expect(consoleLogSpy).toHaveBeenCalledTimes(1);
-=======
     expect(consoleWarnSpy).toBeCalledTimes(1);
->>>>>>> 7576126a
     // eslint-disable-next-line max-len
     expect(consoleWarnSpy).toHaveBeenCalledWith("HAP-NodeJS WARNING: The accessory 'displayName' has an invalid 'Name' characteristic ('bad name!'). Please use only alphanumeric, space, and apostrophe characters. Ensure it starts and ends with an alphabetic or numeric character, and avoid emojis. This may prevent the accessory from being added in the Home App or cause unresponsiveness.");
   });
@@ -26,11 +22,7 @@
   test("Accessory Name beginning with !", async () => {
     checkName("displayName", "Name", "!bad name");
 
-<<<<<<< HEAD
-    expect(consoleLogSpy).toHaveBeenCalledTimes(1);
-=======
     expect(consoleWarnSpy).toBeCalledTimes(1);
->>>>>>> 7576126a
     // eslint-disable-next-line max-len
     expect(consoleWarnSpy).toHaveBeenCalledWith("HAP-NodeJS WARNING: The accessory 'displayName' has an invalid 'Name' characteristic ('!bad name'). Please use only alphanumeric, space, and apostrophe characters. Ensure it starts and ends with an alphabetic or numeric character, and avoid emojis. This may prevent the accessory from being added in the Home App or cause unresponsiveness.");
   });
@@ -38,11 +30,7 @@
   test("Accessory Name containing !", async () => {
     checkName("displayName", "Name", "bad ! name");
 
-<<<<<<< HEAD
-    expect(consoleLogSpy).toHaveBeenCalledTimes(1);
-=======
     expect(consoleWarnSpy).toBeCalledTimes(1);
->>>>>>> 7576126a
     // eslint-disable-next-line max-len
     expect(consoleWarnSpy).toHaveBeenCalledWith("HAP-NodeJS WARNING: The accessory 'displayName' has an invalid 'Name' characteristic ('bad ! name'). Please use only alphanumeric, space, and apostrophe characters. Ensure it starts and ends with an alphabetic or numeric character, and avoid emojis. This may prevent the accessory from being added in the Home App or cause unresponsiveness.");
   });
@@ -50,11 +38,7 @@
   test("Accessory Name beginning with '", async () => {
     checkName("displayName", "Name", " 'bad name");
 
-<<<<<<< HEAD
-    expect(consoleLogSpy).toHaveBeenCalledTimes(1);
-=======
     expect(consoleWarnSpy).toBeCalledTimes(1);
->>>>>>> 7576126a
     // eslint-disable-next-line max-len
     expect(consoleWarnSpy).toHaveBeenCalledWith("HAP-NodeJS WARNING: The accessory 'displayName' has an invalid 'Name' characteristic (' 'bad name'). Please use only alphanumeric, space, and apostrophe characters. Ensure it starts and ends with an alphabetic or numeric character, and avoid emojis. This may prevent the accessory from being added in the Home App or cause unresponsiveness.");
   });
@@ -62,12 +46,6 @@
   test("Accessory Name containing '", async () => {
     checkName("displayName", "Name", "good ' name");
 
-<<<<<<< HEAD
-    expect(consoleLogSpy).toHaveBeenCalledTimes(1);
-    // eslint-disable-next-line max-len
-    expect(consoleLogSpy).toHaveBeenCalledWith("HAP-NodeJS WARNING: The accessory 'displayName' is getting published with the characteristic 'Name' not following HomeKit naming rules ('bad name!'). Use only alphanumeric, space, and apostrophe characters, start and end with an alphabetic or numeric character, and don't include emojis. This might prevent the accessory from being added to the Home App or leading to the accessory being unresponsive!");
-=======
     expect(consoleWarnSpy).toBeCalledTimes(0);
->>>>>>> 7576126a
   });
 });