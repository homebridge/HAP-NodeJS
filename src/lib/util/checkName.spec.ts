--- conflicted
+++ resolved
@@ -46,11 +46,7 @@
   test("Accessory Name ends with !", async () => {
     checkName("displayName", "Name", "bad name!");
 
-<<<<<<< HEAD
-    expect(consoleLogSpy).toHaveBeenCalledTimes(0);
-=======
-    expect(consoleLogSpy).toBeCalledTimes(1);
->>>>>>> 315111cf
+    expect(consoleLogSpy).toHaveBeenCalledTimes(1);
     // eslint-disable-next-line max-len
     expect(consoleLogSpy).toHaveBeenCalledWith("HAP-NodeJS WARNING: The accessory 'displayName' is getting published with the characteristic 'Name' not following HomeKit naming rules ('bad name!'). Use only alphanumeric, space, and apostrophe characters, start and end with an alphabetic or numeric character, and don't include emojis. This might prevent the accessory from being added to the Home App or leading to the accessory being unresponsive!");
   });
