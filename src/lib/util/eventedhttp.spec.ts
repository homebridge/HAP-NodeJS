import axios, { AxiosResponse } from "axios";
import { Agent, IncomingMessage, ServerResponse } from "http";
import { HAPHTTPClient } from "../../test-utils/HAPHTTPClient";
import { HAPHTTPCode } from "../HAPServer";
import { EventedHTTPServer, EventedHTTPServerEvent, HAPConnection, HAPConnectionEvent } from "./eventedhttp";
import { awaitEventOnce, PromiseTimeout } from "./promise-utils";

describe("eventedhttp", () => {
  let httpAgent: Agent;
  let server: EventedHTTPServer;
  let baseUrl: string;

  // eslint-disable-next-line @typescript-eslint/no-explicit-any
  const defaultRequestHandler = (connection: any, request: any, response: ServerResponse) => {
    response.writeHead(HAPHTTPCode.OK,  { "Content-Type": "plain/text" });
    response.end("Hello World", "ascii");
  };

  beforeEach(async () => {
    // used to do long living http connections without own tcp interface
    httpAgent = new Agent({
      keepAlive: true,
    });

    server = new EventedHTTPServer();
    // @ts-expect-error: private access
    server.tcpServer.unref();

    server.listen(0);
    await awaitEventOnce(server, EventedHTTPServerEvent.LISTENING);

    const address = server.address();
<<<<<<< HEAD
    baseUrl = `http://${"localhost"}:${address.port}`;
=======
    baseUrl = `http://0.0.0.0:${address.port}`;
>>>>>>> 853171f8
  });

  afterEach(() => {
    server.stop();
    server.destroy();
  });

  test("simple http request", async () => {
    const connectionOpened: Promise<HAPConnection> = awaitEventOnce(server, EventedHTTPServerEvent.CONNECTION_OPENED);
    const connectionClosed: Promise<HAPConnection> = awaitEventOnce(server, EventedHTTPServerEvent.CONNECTION_CLOSED);

    server.on(EventedHTTPServerEvent.REQUEST, (connection, request, response) => {
      expect(request.method).toBe("GET");
      expect(request.url!.endsWith("/test?query=true")).toBeTruthy();
      response.writeHead(HAPHTTPCode.OK,  { "Content-Type": "plain/text" });
      response.end("Hello World", "ascii");
    });

    const result: AxiosResponse<string> = await axios.get(`${baseUrl}/test?query=true`, { httpAgent });
    expect(result.data).toEqual("Hello World");
    const connection = await connectionOpened;

    // we simulate the connection getting authenticated (e.g. through pair-verify)
    const username = "XX:XX:XX:XX:XX";
    const authenticatedEvent: Promise<string> = awaitEventOnce(connection, HAPConnectionEvent.AUTHENTICATED);
    connection.connectionAuthenticated(username);
    await expect(authenticatedEvent).resolves.toBe(username);

    expect(connection.getLocalAddress("ipv4")).toBe("127.0.0.1");
    expect(connection.getLocalAddress("ipv6")).toBe("::1");

    httpAgent.destroy(); // disconnect HAPConnection

    await connectionClosed;
  });

  test("ensure connection handling respects nature of unpair", async () => {
    // evented http server records the username of every authenticated HAPConnection.
    // For the same Apple ID (username) there might be multiple connections (iDevices, hubs, etc).
    // Once an unpair request happens, all other connections need to be torn down while the connection
    // that made the request must persist till the response is sent out!

    const username = "XX:XX:XX:XX:XX:XX";
    const secondAgent = new Agent({ keepAlive: true });

    // OPEN CONNECTIONS
    server.once(EventedHTTPServerEvent.REQUEST, defaultRequestHandler);
    const connectionOpened0: Promise<HAPConnection> = awaitEventOnce(server, EventedHTTPServerEvent.CONNECTION_OPENED);
    const result0: AxiosResponse<string> = await axios.get(baseUrl, { httpAgent });
    expect(result0.data).toEqual("Hello World");
    const connection0 = await connectionOpened0;

    server.once(EventedHTTPServerEvent.REQUEST, defaultRequestHandler);
    const connectionOpened1: Promise<HAPConnection> = awaitEventOnce(server, EventedHTTPServerEvent.CONNECTION_OPENED);
    const result1: AxiosResponse<string> = await axios.get(baseUrl, { httpAgent: secondAgent });
    expect(result1.data).toEqual("Hello World");
    const connection1 = await connectionOpened1;

    // AUTHENTICATE CONNECTIONS
    const authenticatedEvent0: Promise<string> = awaitEventOnce(connection0, HAPConnectionEvent.AUTHENTICATED);
    connection0.connectionAuthenticated(username);
    await expect(authenticatedEvent0).resolves.toBe(username);

    const authenticatedEvent1: Promise<string> = awaitEventOnce(connection1, HAPConnectionEvent.AUTHENTICATED);
    connection1.connectionAuthenticated(username);
    await expect(authenticatedEvent1).resolves.toBe(username);

    // we make a request that we don't answer yet!
    const queuedRequestPromise: Promise<[HAPConnection, IncomingMessage, ServerResponse]> = awaitEventOnce(server, EventedHTTPServerEvent.REQUEST);
    const pendingRequest = axios.get(baseUrl, { httpAgent }); // simulate a "unpair" request!
    const queuedResponse = (await queuedRequestPromise)[2];

    // do the unpair!!
    const connectionClosed: Promise<HAPConnection> = awaitEventOnce(server, EventedHTTPServerEvent.CONNECTION_CLOSED);
    EventedHTTPServer.destroyExistingConnectionsAfterUnpair(connection0, username);
    await expect(connectionClosed).resolves.toBe(connection1);

    await PromiseTimeout(200);
    // eslint-disable-next-line @typescript-eslint/no-explicit-any
    expect((secondAgent as any).totalSocketCount <= 0).toBeTruthy(); // assert that the client side was closed!
    // eslint-disable-next-line @typescript-eslint/no-explicit-any
    expect((httpAgent as any).totalSocketCount).toBe(1); // the other socket shouldn't be closed yet

    // now finish the http request from above!
    defaultRequestHandler(undefined, undefined, queuedResponse!); // just reuse the request handler from above!
    const pendingRequestResult = await pendingRequest;
    expect(pendingRequestResult.data).toBe("Hello World");

    await PromiseTimeout(200);
    // eslint-disable-next-line @typescript-eslint/no-explicit-any
    expect((httpAgent as any).totalSocketCount <= 0).toBeTruthy(); // the other socket shall now be closed!
  });

  test("event notifications", async () => {
    const address = server.address();

    server.once(EventedHTTPServerEvent.REQUEST, defaultRequestHandler);

    const connectionOpened: Promise<HAPConnection> = awaitEventOnce(server, EventedHTTPServerEvent.CONNECTION_OPENED);
    const result: AxiosResponse<string> = await axios.get(`${baseUrl}/test?query=true`, { httpAgent });
    expect(result.data).toEqual("Hello World");
    const connection = await connectionOpened;

    const client = new HAPHTTPClient(httpAgent, address.address, address.port);
    client.attachSocket(); // capture the free socket of the http agent!

    connection.enableEventNotifications(1, 1);
    // we implicitly test below that this event won't be delivered!
    connection.sendEvent(0, 0, "string");

    expect(connection.hasEventNotifications(1, 1)).toBeTruthy();
    expect(connection.hasEventNotifications(0, 0)).toBeFalsy();
    expect(connection.getRegisteredEvents()).toEqual(new Set(["1.1"]));


    connection.sendEvent(1, 1, "Hello World!");
    connection.sendEvent(1, 1, "Hello World!"); // won't be sent (duplicate)
    connection.sendEvent(1, 1, "Hello Mars!");
    connection.sendEvent(1, 1, "Hello World!"); // should send

    // no immediate delivery!
    await PromiseTimeout(50);
    expect(client.receiveBufferCount).toBe(0);

    await PromiseTimeout(300);
    expect(client.receiveBufferCount).toBe(1);
    expect(client.popReceiveBuffer().toString()).toBe("EVENT/1.0 200 OK\r\n" +
      "Content-Type: application/hap+json\r\n" +
      "Content-Length: 143\r\n" +
      "\r\n" +
      "{\"characteristics\":[" +
      "{\"aid\":1,\"iid\":1,\"value\":\"Hello World!\"}" +
      ",{\"aid\":1,\"iid\":1,\"value\":\"Hello Mars!\"}," +
      "{\"aid\":1,\"iid\":1,\"value\":\"Hello World!\"}" +
      "]}");


    server.broadcastEvent(1, 1, "Hello Sun!", undefined, false);
    // event with immediate delivery shall send currently queued events. Nothing gets out of order!
    connection.sendEvent(1, 1, "Hello Mars!", true);
    await PromiseTimeout(10);
    expect(client.receiveBufferCount).toBe(1);
    expect(client.popReceiveBuffer().toString()).toBe("EVENT/1.0 200 OK\r\n" +
      "Content-Type: application/hap+json\r\n" +
      "Content-Length: 100\r\n" +
      "\r\n" +
      "{\"characteristics\":[{\"aid\":1,\"iid\":1,\"value\":\"Hello Mars!\"},{\"aid\":1,\"iid\":1,\"value\":\"Hello Sun!\"}]}");


    server.broadcastEvent(1, 1, "Hello Sun!", connection, true);
    await PromiseTimeout(10);
    expect(client.receiveBufferCount).toBe(0);

    // NOW we test event delivery when there is ongoing request
    const testEventDelivery = async (sendEvents: () => Promise<void>, assertResult: () => Promise<void>) => {
      const queuedRequestPromise: Promise<[HAPConnection, IncomingMessage, ServerResponse]> = awaitEventOnce(server, EventedHTTPServerEvent.REQUEST);
      // we can't use axios here, as our special EVENT http message is involved!

      client.write(client.formatHTTPRequest("GET", "/"));
      const queuedResponse: ServerResponse = (await queuedRequestPromise)[2];

      await sendEvents();

      defaultRequestHandler(undefined, undefined, queuedResponse!); // just reuse the request handler from above!

      await PromiseTimeout(20);
      await assertResult();
    };

    await testEventDelivery(
      async () => {
        // we expect both events to be delivered immediately as there is one which is required to be delivered immediately
        connection.sendEvent(1, 1, "Hello World!", true);
        connection.sendEvent(1, 1, "Hello Mars!");
      },
      async () => {
        expect(client.receiveBufferCount > 0).toBeTruthy();

        let eventMessage = "";
        // sometimes the HTTP response message and the EVENT message are combined
        // into a single TCP segment, sometimes they get sent separately.
        while (client.receiveBufferCount > 0) {
          eventMessage = client.popReceiveBuffer().toString();
        }

        expect(eventMessage.includes("EVENT/1.0")).toBeTruthy();
        const event = eventMessage.substring(eventMessage.indexOf("EVENT")); // splicing away the http response!
        expect(event).toBe("EVENT/1.0 200 OK\r\n" +
          "Content-Type: application/hap+json\r\n" +
          "Content-Length: 102\r\n" +
          "\r\n" +
          "{\"characteristics\":[{\"aid\":1,\"iid\":1,\"value\":\"Hello Mars!\"},{\"aid\":1,\"iid\":1,\"value\":\"Hello World!\"}]}");
      },
    );

    await testEventDelivery(
      async () => {
        connection.sendEvent(1, 1, "Hello Mars!");
        connection.sendEvent(1, 1, "Hello Sun!");
      },
      async () => {
        expect(client.receiveBufferCount).toBe(1);
        expect(client.popReceiveBuffer().toString().includes("EVENT")).toBeFalsy();

        await PromiseTimeout(300);
        expect(client.receiveBufferCount).toBe(1);
        expect(client.popReceiveBuffer().toString()).toBe("EVENT/1.0 200 OK\r\n" +
          "Content-Type: application/hap+json\r\n" +
          "Content-Length: 100\r\n" +
          "\r\n" +
          "{\"characteristics\":[{\"aid\":1,\"iid\":1,\"value\":\"Hello Sun!\"},{\"aid\":1,\"iid\":1,\"value\":\"Hello Mars!\"}]}");
      },
    );

    await testEventDelivery(
      async () => {
        connection.sendEvent(1, 1, "Hello Mars!");
        await PromiseTimeout(300); // the timeout runs out while the request is still processed
      },
      async () => {
        expect(client.receiveBufferCount > 0).toBeTruthy();

        let eventMessage = "";
        // sometimes the HTTP response message and the EVENT message are combined
        // into a single TCP segment, sometimes they get sent separately.
        while (client.receiveBufferCount > 0) {
          eventMessage = client.popReceiveBuffer().toString();
        }

        expect(eventMessage.includes("EVENT/1.0")).toBeTruthy();
        const event = eventMessage.substring(eventMessage.indexOf("EVENT")); // splicing away the http response!
        expect(event).toBe("EVENT/1.0 200 OK\r\n" +
          "Content-Type: application/hap+json\r\n" +
          "Content-Length: 61\r\n" +
          "\r\n" +
          "{\"characteristics\":[{\"aid\":1,\"iid\":1,\"value\":\"Hello Mars!\"}]}");
      },
    );

    client.releaseSocket();
  });

  // TODO test events not delivered while in a request!
});<|MERGE_RESOLUTION|>--- conflicted
+++ resolved
@@ -30,11 +30,7 @@
     await awaitEventOnce(server, EventedHTTPServerEvent.LISTENING);
 
     const address = server.address();
-<<<<<<< HEAD
-    baseUrl = `http://${"localhost"}:${address.port}`;
-=======
     baseUrl = `http://0.0.0.0:${address.port}`;
->>>>>>> 853171f8
   });
 
   afterEach(() => {
