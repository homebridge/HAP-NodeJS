--- conflicted
+++ resolved
@@ -7,17 +7,7 @@
  */
 
 // eslint-disable-next-line @typescript-eslint/no-explicit-any, @typescript-eslint/explicit-module-boundary-types
-<<<<<<< HEAD
-export function checkName(displayName: string, name: string, value: any): void {
-  const validHK = /^[a-zA-Z0-9\s'-.]+$/;  // Ensure only letter, numbers, apostrophe, or dash
-  const startWith = /^[a-zA-Z0-9]/;       // Ensure only letters or numbers are at the beginning of string
-  const endWith = /[a-zA-Z0-9]$/;         // Ensure only letters or numbers are at the end of string
-  const pattern = !validHK.test(value) ? "doesn't have only letter, numbers, apostrophe, or dash"
-    : !startWith.test(value) ? "doesn't start with letter or number,"
-      : !endWith.test(value) ? "doesn't end with letter or number," : "-";
-=======
 export function checkName(displayName: string, name: string, value: Nullable<CharacteristicValue>): void {
->>>>>>> 380b879b
 
   // Ensure the string starts and ends with a Unicode letter or number and allow any combination of letters, numbers, spaces, and apostrophes in the middle.
   if (typeof value === "string" && !(new RegExp(/^[\p{L}\p{N}][\p{L}\p{N} ']*[\p{L}\p{N}]$/u)).test(value)) {
