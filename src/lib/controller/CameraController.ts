import crypto from 'crypto';
import createDebug from "debug";
import { EventEmitter } from "events";
import { Readable } from 'stream';
import { CharacteristicValue, SessionIdentifier } from "../../types";
import {
  CameraStreamingOptions,
  LegacyCameraSourceAdapter,
  PrepareStreamRequest,
  PrepareStreamResponse,
  RTPStreamManagement,
  SnapshotRequest,
  StreamingRequest,
  CameraRecordingConfiguration,
  CameraRecordingOptions,
  RecordingManagement
} from "../camera";
import {
  Characteristic,
  CharacteristicEventTypes,
  CharacteristicGetCallback,
  CharacteristicSetCallback
} from "../Characteristic";
import { DataStreamConnection, DataStreamManagement, DataStreamServerEvent, HDSStatus, Protocols, Topics } from '../datastream';
import { CameraOperatingMode, CameraRecordingManagement, DataStreamTransportManagement, Doorbell, Microphone, MotionSensor, Speaker } from "../definitions";
import { HAPStatus } from "../HAPServer";
import { Service } from "../Service";
import { Controller, ControllerIdentifier, ControllerServiceMap, DefaultControllerType } from "./Controller";

const debug = createDebug("HAP-NodeJS:Camera:Controller")

export interface CameraControllerOptions {
  /**
   * Amount of parallel camera streams the accessory is capable of running.
   * As of the official HAP specification non Secure Video cameras have a minimum required amount of 2 (but 1 is also fine).
   * Secure Video cameras just expose 1 stream.
   *
   * Default value: 1
   */
  cameraStreamCount?: number,

  /**
   * Delegate which handles the actual RTP/RTCP video/audio streaming and Snapshot requests.
   */
  delegate: CameraStreamingDelegate,

  /**
   * Options regarding video/audio streaming
   */
  streamingOptions: CameraStreamingOptions,

  recording?: {
    /**
     * Options regarding Recordings (Secure Video)
     */
    options: CameraRecordingOptions,

    /**
      * Delegate which handles the audio/video recording data streaming on motion.
      */
    delegate: CameraRecordingDelegate,
  }
}

export type SnapshotRequestCallback = (error?: Error | HAPStatus, buffer?: Buffer) => void;
export type PrepareStreamCallback = (error?: Error, response?: PrepareStreamResponse) => void;
export type StreamRequestCallback = (error?: Error) => void;

export interface CameraStreamingDelegate {

  /**
   * This method is called when a HomeKit controller requests a snapshot image for the given camera.
   * The handler must respect the desired image height and width given in the {@link SnapshotRequest}.
   * The returned Buffer (via the callback) must be encoded in jpeg.
   *
   * HAP-NodeJS will complain about slow running handlers after 5 seconds and terminate the request after 15 seconds.
   *
   * @param request - Request containing image size.
   * @param callback - Callback supplied with the resulting Buffer
   */
  handleSnapshotRequest(request: SnapshotRequest, callback: SnapshotRequestCallback): void;

  prepareStream(request: PrepareStreamRequest, callback: PrepareStreamCallback): void;
  handleStreamRequest(request: StreamingRequest, callback: StreamRequestCallback): void;

}

export interface CameraRecordingDelegate {
  /**
<<<<<<< HEAD
   * HomeKit Secure Video expects a series of fragments that are
   * of duration specified by the fragmentLength.
=======
   * This method is called when the camera recording configuration is set or changed
   * by HomeKit.
   * The handler must respect the desired audio and video configuration during
   * subsequenct calls to handleFragmentRequests.
   * @param configuration
   */
  prepareRecording?(configuration: CameraRecordingConfiguration): void;

  /**
   * HomeKit requests to receive the video (and audio, if enabled) recordings of
   * the current ongoing motion (or doorbell) event.
   * The first fragment must always be the "mediaInitialization" fragment.
   * All subsequent fragments are "mediaFragment"s.
   * Each "mediaFragment" must start with a key frame and must not be longer than the
   * specified duration set via the "fragmentLength" (which was SELECTED by the HomeKit Home Hub).
>>>>>>> 371226ad
   *
   * @returns AsyncIterator of Readables representing each fragment.
   */
  handleFragmentsRequests(): AsyncGenerator<Buffer>;
}

/**
 * @private
 */
export interface CameraControllerServiceMap extends ControllerServiceMap {
  // "streamManagement%d": CameraRTPStreamManagement, // format to map all stream management services; indexed by zero

  microphone?: Microphone,
  speaker?: Speaker,

  cameraOperatingMode?: CameraOperatingMode,
  cameraEventRecordingManagement?: CameraRecordingManagement,
  dataStreamTransportManagement?: DataStreamTransportManagement,
  motionService?: MotionSensor,

  // this ServiceMap is also used by the DoorbellController; there is no necessity to declare it, but i think its good practice to reserve the namespace
  doorbell?: Doorbell;
}

export const enum CameraControllerEvents {
  /**
   *  Emitted when the mute state or the volume changed. The Apple Home App typically does not set those values
   *  except the mute state. When you adjust the volume in the Camera view it will reset the muted state if it was set previously.
   *  The value of volume has nothing to do with the volume slider in the Camera view of the Home app.
   */
  MICROPHONE_PROPERTIES_CHANGED = "microphone-change",
  /**
   * Emitted when the mute state or the volume changed. The Apple Home App typically does not set those values
   * except the mute state. When you unmute the device microphone it will reset the mute state if it was set previously.
   */
  SPEAKER_PROPERTIES_CHANGED = "speaker-change",
}

export declare interface CameraController {
  on(event: "microphone-change", listener: (muted: boolean, volume: number) => void): this;
  on(event: "speaker-change", listener: (muted: boolean, volume: number) => void): this;

  emit(event: "microphone-change", muted: boolean, volume: number): boolean;
  emit(event: "speaker-change", muted: boolean, volume: number): boolean;
}

/**
 * Everything needed to expose a HomeKit Camera.
 */
export class CameraController extends EventEmitter implements Controller<CameraControllerServiceMap> {

  private static readonly STREAM_MANAGEMENT = "streamManagement"; // key to index all RTPStreamManagement services

  private readonly streamCount: number;
  private readonly delegate: CameraStreamingDelegate;
  private readonly streamingOptions: CameraStreamingOptions;
  private readonly recordingOptions?: CameraRecordingOptions;
  private readonly recordingDelegate?: CameraRecordingDelegate;
  private readonly legacyMode: boolean = false;

  /**
   * @private
   */
  streamManagements: RTPStreamManagement[] = [];

  private microphoneService?: Microphone;
  private speakerService?: Speaker;

  private microphoneMuted: boolean = false;
  private microphoneVolume: number = 100;
  private speakerMuted: boolean = false;
  private speakerVolume: number = 100;

  cameraOperatingModeService?: CameraOperatingMode;
  recordingManagement?: RecordingManagement;
  private dataStreamManagement?: DataStreamManagement;
  motionService?: MotionSensor;
  private connectionMap = new Map<number, {
    generator: AsyncGenerator<Buffer>,
    connection: DataStreamConnection,
  }>();

  constructor(options: CameraControllerOptions, legacyMode: boolean = false) {
    super();
    this.streamCount = Math.max(1, options.cameraStreamCount || 1);
    this.delegate = options.delegate;
    this.streamingOptions = options.streamingOptions;
    this.recordingOptions = options.recording?.options;
    this.recordingDelegate = options.recording?.delegate;

    this.legacyMode = legacyMode; // legacy mode will prent from Microphone and Speaker services to get created to avoid collisions
  }

  /**
   * @private
   */
  controllerId(): ControllerIdentifier {
    return DefaultControllerType.CAMERA;
  }

  // ----------------------------------- STREAM API ------------------------------------

  /**
   * Call this method if you want to forcefully suspend an ongoing streaming session.
   * This would be adequate if the the rtp server or media encoding encountered an unexpected error.
   *
   * @param sessionId {SessionIdentifier} - id of the current ongoing streaming session
   */
  public forceStopStreamingSession(sessionId: SessionIdentifier) {
    this.streamManagements.forEach(management => {
      if (management.sessionIdentifier === sessionId) {
        management.forceStop();
      }
    });
  }

  public static generateSynchronisationSource() {
    const ssrc = crypto.randomBytes(4); // range [-2.14748e+09 - 2.14748e+09]
    ssrc[0] = 0;
    return ssrc.readInt32BE(0);
  }

  // ----------------------------- MICROPHONE/SPEAKER API ------------------------------

  public setMicrophoneMuted(muted: boolean = true) {
    if (!this.microphoneService) {
      return;
    }

    this.microphoneMuted = muted;
    this.microphoneService.updateCharacteristic(Characteristic.Mute, muted);
  }

  public setMicrophoneVolume(volume: number) {
    if (!this.microphoneService) {
      return;
    }

    this.microphoneVolume = volume;
    this.microphoneService.updateCharacteristic(Characteristic.Volume, volume);
  }

  public setSpeakerMuted(muted: boolean = true) {
    if (!this.speakerService) {
      return;
    }

    this.speakerMuted = muted;
    this.speakerService.updateCharacteristic(Characteristic.Mute, muted);
  }

  public setSpeakerVolume(volume: number) {
    if (!this.speakerService) {
      return;
    }

    this.speakerVolume = volume;
    this.speakerService.updateCharacteristic(Characteristic.Volume, volume);
  }

  private emitMicrophoneChange() {
    this.emit(CameraControllerEvents.MICROPHONE_PROPERTIES_CHANGED, this.microphoneMuted, this.microphoneVolume);
  }

  private emitSpeakerChange() {
    this.emit(CameraControllerEvents.SPEAKER_PROPERTIES_CHANGED, this.speakerMuted, this.speakerVolume);
  }

  // -----------------------------------------------------------------------------------

  /**
   * @private
   */
  constructServices(): CameraControllerServiceMap {
    for (let i = 0; i < this.streamCount; i++) {
      const rtp = new RTPStreamManagement(i, this.streamingOptions, this.delegate);
      this.streamManagements.push(rtp);

      if (this.recordingOptions) {
        rtp.getService().setCharacteristic(Characteristic.Active, 1);
      }
    }

    if (!this.legacyMode && this.streamingOptions.audio) {
      // In theory the Microphone Service is a necessity. In practice its not. lol. So we just add it if the user wants to support audio
      this.microphoneService = new Service.Microphone('', '');
      this.microphoneService.setCharacteristic(Characteristic.Volume, this.microphoneVolume);

      if (this.streamingOptions.audio.twoWayAudio) {
        this.speakerService = new Service.Speaker('', '');
        this.speakerService.setCharacteristic(Characteristic.Volume, this.speakerVolume);
      }
    }

    if (this.recordingOptions) {
      this.cameraOperatingModeService = new Service.CameraOperatingMode('', '');
      this.recordingManagement = new RecordingManagement(this.recordingOptions, this.recordingDelegate!);
      this.dataStreamManagement = new DataStreamManagement();

      if (this.recordingOptions.motionService) {
        this.motionService = new MotionSensor('', '');
        this.motionService.setCharacteristic(Characteristic.Active, 1);
        this.recordingManagement.getService().addLinkedService(this.motionService);
      }

      this.recordingManagement.getService().addLinkedService(this.dataStreamManagement.getService());
    }

    const serviceMap: CameraControllerServiceMap = {
      microphone: this.microphoneService,
      speaker: this.speakerService,
      cameraOperatingMode: this.cameraOperatingModeService,
      cameraEventRecordingManagement: this.recordingManagement?.getService(),
      dataStreamTransportManagement: this.dataStreamManagement?.getService(),
      motionService: this.motionService,
    };

    this.streamManagements.forEach((management, index) => serviceMap[CameraController.STREAM_MANAGEMENT + index] = management.getService());

    return serviceMap;
  }

  /**
   * @private
   */
  initWithServices(serviceMap: CameraControllerServiceMap): void | CameraControllerServiceMap {
    let modifiedServiceMap = false;

    for (let i = 0; true; i++) {
      let streamManagementService = serviceMap[CameraController.STREAM_MANAGEMENT + i];

      if (i < this.streamCount) {
        if (streamManagementService) { // normal init
          this.streamManagements.push(new RTPStreamManagement(i, this.streamingOptions, this.delegate, streamManagementService));
        } else { // stream count got bigger, we need to create a new service
          const management = new RTPStreamManagement(i, this.streamingOptions, this.delegate);

          this.streamManagements.push(management);
          serviceMap[CameraController.STREAM_MANAGEMENT + i] = management.getService();

          modifiedServiceMap = true;
        }
      } else {
        if (streamManagementService) { // stream count got reduced, we need to remove old service
          delete serviceMap[CameraController.STREAM_MANAGEMENT + i];
          modifiedServiceMap = true;
        } else {
          break; // we finished counting and we got no saved service; we are finished
        }
      }
    }

    // MICROPHONE
    if (!this.legacyMode && this.streamingOptions.audio) { // microphone should be present
      if (serviceMap.microphone) {
        this.microphoneService = serviceMap.microphone;
      } else {
        // microphone wasn't created yet => create a new one
        this.microphoneService = new Service.Microphone('', '');
        this.microphoneService.setCharacteristic(Characteristic.Volume, this.microphoneVolume);

        serviceMap.microphone = this.microphoneService;
        modifiedServiceMap = true;
      }
    } else if (serviceMap.microphone) { // microphone service supplied, though settings seemed to have changed
      // we need to remove it
      delete serviceMap.microphone;
      modifiedServiceMap = true;
    }

    // SPEAKER
    if (!this.legacyMode && this.streamingOptions.audio?.twoWayAudio) { // speaker should be present
      if (serviceMap.speaker) {
        this.speakerService = serviceMap.speaker;
      } else {
        // speaker wasn't created yet => create a new one
        this.speakerService = new Service.Speaker('', '');
        this.speakerService.setCharacteristic(Characteristic.Volume, this.speakerVolume);

        serviceMap.speaker = this.speakerService;
        modifiedServiceMap = true;
      }
    } else if (serviceMap.speaker) { // speaker service supplied, though settings seemed to have changed
      // we need to remove it
      delete serviceMap.speaker;
      modifiedServiceMap = true;
    }

    if (this.recordingOptions) {
      if (serviceMap.cameraOperatingMode) {
        this.cameraOperatingModeService = serviceMap.cameraOperatingMode;
      }
      else {
        this.cameraOperatingModeService = new Service.CameraOperatingMode('', '');
        serviceMap.cameraOperatingMode = this.cameraOperatingModeService;
        modifiedServiceMap = true;
      }
      if (serviceMap.cameraEventRecordingManagement) {
        this.recordingManagement = new RecordingManagement(this.recordingOptions, this.recordingDelegate!, serviceMap.cameraEventRecordingManagement);
      }
      else {
        this.recordingManagement = new RecordingManagement(this.recordingOptions, this.recordingDelegate!);
        serviceMap.cameraEventRecordingManagement = this.recordingManagement.getService();
        modifiedServiceMap = true;
      }
      if (serviceMap.dataStreamTransportManagement) {
        this.dataStreamManagement = new DataStreamManagement(serviceMap.dataStreamTransportManagement);
      }
      else {
        this.dataStreamManagement = new DataStreamManagement();
        serviceMap.dataStreamTransportManagement = this.dataStreamManagement.getService();
        modifiedServiceMap = true;
      }
      if (!this.recordingOptions.motionService) {
        if (serviceMap.motionService) {
          delete serviceMap.motionService;
          modifiedServiceMap = true;
        }
      }
      else {
        if (!serviceMap.motionService) {
          this.motionService = new MotionSensor('', '');
          serviceMap.motionService = this.motionService;
          modifiedServiceMap = true;
        }
      }
    }
    else {
      if (serviceMap.cameraOperatingMode) {
        delete serviceMap.cameraOperatingMode;
        modifiedServiceMap = true;
      }
      if (serviceMap.cameraEventRecordingManagement) {
        delete serviceMap.cameraEventRecordingManagement;
        modifiedServiceMap = true;
      }
      if (serviceMap.dataStreamTransportManagement) {
        delete serviceMap.dataStreamTransportManagement;
        modifiedServiceMap = true;
      }
      if (serviceMap.motionService) {
        delete serviceMap.motionService;
        modifiedServiceMap = true;
      }
    }

    if (this.migrateFromDoorbell(serviceMap)) {
      modifiedServiceMap = true;
    }

    if (modifiedServiceMap) { // serviceMap must only be returned if anything actually changed
      return serviceMap;
    }
  }

  // overwritten in DoorbellController (to avoid cyclic dependencies, i hate typescript for that)
  protected migrateFromDoorbell(serviceMap: ControllerServiceMap): boolean {
    if (serviceMap.doorbell) { // See NOTICE in DoorbellController
      delete serviceMap.doorbell;
      return true;
    }

    return false;
  }

  /**
   * @private
   */
  configureServices(): void {
    if (this.microphoneService) {
      this.microphoneService.getCharacteristic(Characteristic.Mute)!
        .on(CharacteristicEventTypes.GET, (callback: CharacteristicGetCallback) => {
          callback(undefined, this.microphoneMuted);
        })
        .on(CharacteristicEventTypes.SET, (value: CharacteristicValue, callback: CharacteristicSetCallback) => {
          this.microphoneMuted = value as boolean;
          callback();
          this.emitMicrophoneChange();
        });
      this.microphoneService.getCharacteristic(Characteristic.Volume)!
        .on(CharacteristicEventTypes.GET, (callback: CharacteristicGetCallback) => {
          callback(undefined, this.microphoneVolume);
        })
        .on(CharacteristicEventTypes.SET, (value: CharacteristicValue, callback: CharacteristicSetCallback) => {
          this.microphoneVolume = value as number;
          callback();
          this.emitMicrophoneChange();
        });
    }

    if (this.speakerService) {
      this.speakerService.getCharacteristic(Characteristic.Mute)!
        .on(CharacteristicEventTypes.GET, (callback: CharacteristicGetCallback) => {
          callback(undefined, this.speakerMuted);
        })
        .on(CharacteristicEventTypes.SET, (value: CharacteristicValue, callback: CharacteristicSetCallback) => {
          this.speakerMuted = value as boolean;
          callback();
          this.emitSpeakerChange();
        });
      this.speakerService.getCharacteristic(Characteristic.Volume)!
        .on(CharacteristicEventTypes.GET, (callback: CharacteristicGetCallback) => {
          callback(undefined, this.speakerVolume);
        })
        .on(CharacteristicEventTypes.SET, (value: CharacteristicValue, callback: CharacteristicSetCallback) => {
          this.speakerVolume = value as number;
          callback();
          this.emitSpeakerChange();
        });
    }

    if (this.cameraOperatingModeService) {
      this.cameraOperatingModeService.setCharacteristic(Characteristic.EventSnapshotsActive, false);
      this.cameraOperatingModeService.setCharacteristic(Characteristic.HomeKitCameraActive, false);
      this.cameraOperatingModeService.setCharacteristic(Characteristic.PeriodicSnapshotsActive, false);
    }

    if (this.dataStreamManagement) {
      this.dataStreamManagement!
        .onRequestMessage(Protocols.DATA_SEND, Topics.OPEN, this.handleDataSendOpen.bind(this))
        .onEventMessage(Protocols.DATA_SEND, Topics.CLOSE, this.handleDataSendClose.bind(this))
        .onServerEvent(DataStreamServerEvent.CONNECTION_CLOSED, this.handleDataStreamConnectionClosed.bind(this));
    }
  }

  private async handleDataSendOpen(connection: DataStreamConnection, id: number, message: Record<any, any>) {
    const streamId: number = message.streamId;
    const generator = this.recordingDelegate!.handleFragmentsRequests();

    this.connectionMap.set(streamId, { generator, connection });

    let first = true;
    const maxChunk = 0x40000;
    try {
      let dataSequenceNumber = 1;
      for await (const fragment of generator) {
        const wasFirst = first;
        if (first) {
          first = false;
          connection.sendResponse(Protocols.DATA_SEND, Topics.OPEN, id, HDSStatus.SUCCESS, {
            status: HDSStatus.SUCCESS,
          });
        }

        let offset = 0;
        let dataChunkSequenceNumber = 1;
        while (offset < fragment.length) {
          const data = fragment.slice(offset, offset + maxChunk);
          offset += data.length;
          const isLastDataChunk = offset >= fragment.length;
          const event = {
            streamId,
            packets: [
              {
                metadata: {
                  dataType: wasFirst ? 'mediaInitialization' : 'mediaFragment',
                  dataSequenceNumber,
                  isLastDataChunk,
                  dataChunkSequenceNumber,
                },
                data,
              }
            ]
          };
          connection.sendEvent(Protocols.DATA_SEND, Topics.DATA, event);
          dataChunkSequenceNumber++;
        }

        dataSequenceNumber++;
      }
    }
    catch (e) {
    }
    finally {
      if (first) {
        connection.sendResponse(Protocols.DATA_SEND, Topics.OPEN, id, HDSStatus.PROTOCOL_SPECIFIC_ERROR, {
          status: HDSStatus.PROTOCOL_SPECIFIC_ERROR,
        });
      }
    }
  }

  private async handleDataSendClose(connection: DataStreamConnection, message: Record<any, any>) {
    const streamId: number = message.streamId;
    const entry = this.connectionMap.get(streamId);
    if (!entry)
      return;
    this.connectionMap.delete(streamId);
    const { generator } = entry;
    generator.throw('dataSend close');
  }

  private handleDataStreamConnectionClosed(closedConnection: DataStreamConnection) {
    for (const [key, { generator, connection }] of this.connectionMap.entries()) {
      if (connection === closedConnection) {
        this.connectionMap.delete(key);
        generator.throw('connection closed');
      }
    }
  }

  /**
   * @private
   */
  handleControllerRemoved(): void {
    this.handleFactoryReset();

    for (const management of this.streamManagements) {
      management.destroy();
    }
    this.streamManagements.splice(0, this.streamManagements.length);

    this.microphoneService = undefined;
    this.speakerService = undefined;

    this.removeAllListeners();
  }

  /**
   * @private
   */
  handleFactoryReset(): void {
    this.streamManagements.forEach(management => management.handleFactoryReset());

    this.microphoneMuted = false;
    this.microphoneVolume = 100;
    this.speakerMuted = false;
    this.speakerVolume = 100;
  }

  /**
   * @private
   */
  handleSnapshotRequest(height: number, width: number, accessoryName?: string, reason?: number): Promise<Buffer> {
    return new Promise((resolve, reject) => {
      let timeout: NodeJS.Timeout | undefined = setTimeout(() => {
        console.warn(`[${accessoryName}] The image snapshot handler for the given accessory is slow to respond! See https://git.io/JtMGR for more info.`);

        timeout = setTimeout(() => {
          timeout = undefined;

          console.warn(`[${accessoryName}] The image snapshot handler for the given accessory didn't respond at all! See https://git.io/JtMGR for more info.`);

          reject(HAPStatus.OPERATION_TIMED_OUT);
        }, 17000);
        timeout.unref();
      }, 5000);
      timeout.unref();

      try {
        this.delegate.handleSnapshotRequest({
          height: height,
          width: width,
          reason: reason,
        }, (error, buffer) => {
          if (!timeout) {
            return;
          } else {
            clearTimeout(timeout);
            timeout = undefined;
          }

          if (error) {
            if (typeof error === "number") {
              reject(error);
            } else {
              debug("[%s] Error getting snapshot: %s", accessoryName, error.stack);
              reject(HAPStatus.SERVICE_COMMUNICATION_FAILURE);
            }
            return;
          }

          if (!buffer || buffer.length === 0) {
            console.warn(`[${accessoryName}] Snapshot request handler provided empty image buffer!`);
            reject(HAPStatus.SERVICE_COMMUNICATION_FAILURE);
          } else {
            resolve(buffer);
          }
        });
      } catch (error) {
        if (!timeout) {
          return;
        } else {
          clearTimeout(timeout);
          timeout = undefined;
        }

        console.warn(`[${accessoryName}] Unhandled error thrown inside snapshot request handler: ${error.stack}`);
        reject(HAPStatus.SERVICE_COMMUNICATION_FAILURE);
      }
    });
  }

  /**
   * @private
   */
  handleCloseConnection(sessionID: SessionIdentifier): void {
    if (this.delegate instanceof LegacyCameraSourceAdapter) {
      this.delegate.forwardCloseConnection(sessionID);
    }
  }

}<|MERGE_RESOLUTION|>--- conflicted
+++ resolved
@@ -87,26 +87,12 @@
 
 export interface CameraRecordingDelegate {
   /**
-<<<<<<< HEAD
-   * HomeKit Secure Video expects a series of fragments that are
-   * of duration specified by the fragmentLength.
-=======
-   * This method is called when the camera recording configuration is set or changed
-   * by HomeKit.
-   * The handler must respect the desired audio and video configuration during
-   * subsequenct calls to handleFragmentRequests.
-   * @param configuration
-   */
-  prepareRecording?(configuration: CameraRecordingConfiguration): void;
-
-  /**
    * HomeKit requests to receive the video (and audio, if enabled) recordings of
    * the current ongoing motion (or doorbell) event.
    * The first fragment must always be the "mediaInitialization" fragment.
    * All subsequent fragments are "mediaFragment"s.
    * Each "mediaFragment" must start with a key frame and must not be longer than the
    * specified duration set via the "fragmentLength" (which was SELECTED by the HomeKit Home Hub).
->>>>>>> 371226ad
    *
    * @returns AsyncIterator of Readables representing each fragment.
    */
