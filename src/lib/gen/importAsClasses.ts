--- conflicted
+++ resolved
@@ -179,12 +179,7 @@
 
   // look up the key in our known-formats dict
   for (var key in Formats)
-<<<<<<< HEAD
-    // @ts-ignore
-    if (Formats[key] == format)
-=======
     if (Formats[key as keyof typeof Formats] == format)
->>>>>>> 4e9b1e73
       return key;
 
   throw new Error("Unknown characteristic format '" + format + "'");
@@ -193,12 +188,7 @@
 function getCharacteristicUnitsKey(units: string) {
   // look up the key in our known-units dict
   for (var key in Units)
-<<<<<<< HEAD
-    // @ts-ignore
-    if (Units[key] == units)
-=======
     if (Units[key as keyof typeof Units] == units)
->>>>>>> 4e9b1e73
       return key;
 
   throw new Error("Unknown characteristic units '" + units + "'");
