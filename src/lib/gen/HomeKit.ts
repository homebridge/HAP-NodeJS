--- conflicted
+++ resolved
@@ -3029,7 +3029,6 @@
 Characteristic.WaterLevel = WaterLevel;
 
 /**
-<<<<<<< HEAD
  * Characteristic "Recording Audio Active"
  */
 
@@ -3042,7 +3041,214 @@
     this.setProps({
         format: Formats.UINT8,
         perms: [Perms.READ, Perms.WRITE, Perms.NOTIFY, Perms.TIMED_WRITE]
-=======
+    });
+    this.value = this.getDefaultValue();
+  }
+}
+
+Characteristic.RecordingAudioActive = RecordingAudioActive;
+
+/**
+ * Characteristic "Supported Camera Recording Configuration"
+ */
+
+export class SupportedCameraRecordingConfiguration extends Characteristic {
+
+  static readonly UUID: string = '00000205-0000-1000-8000-0026BB765291';
+
+  constructor() {
+    super('Supported Camera Recording Configuration', SupportedCameraRecordingConfiguration.UUID);
+    this.setProps({
+        format: Formats.TLV8,
+        perms: [Perms.READ, Perms.NOTIFY]
+    });
+    this.value = this.getDefaultValue();
+  }
+}
+
+Characteristic.SupportedCameraRecordingConfiguration = SupportedCameraRecordingConfiguration;
+
+/**
+ * Characteristic "Supported Video Recording Configuration"
+ */
+
+export class SupportedVideoRecordingConfiguration extends Characteristic {
+
+  static readonly UUID: string = '00000206-0000-1000-8000-0026BB765291';
+
+  constructor() {
+    super('Supported Video Recording Configuration', SupportedVideoRecordingConfiguration.UUID);
+    this.setProps({
+        format: Formats.TLV8,
+        perms: [Perms.READ, Perms.NOTIFY]
+    });
+    this.value = this.getDefaultValue();
+  }
+}
+
+Characteristic.SupportedVideoRecordingConfiguration = SupportedVideoRecordingConfiguration;
+
+/**
+ * Characteristic "Supported Audio Recording Configuration"
+ */
+
+export class SupportedAudioRecordingConfiguration extends Characteristic {
+
+  static readonly UUID: string = '00000207-0000-1000-8000-0026BB765291';
+
+  constructor() {
+    super('Supported Audio Recording Configuration', SupportedAudioRecordingConfiguration.UUID);
+    this.setProps({
+        format: Formats.TLV8,
+        perms: [Perms.READ, Perms.NOTIFY]
+    });
+    this.value = this.getDefaultValue();
+  }
+}
+
+Characteristic.SupportedAudioRecordingConfiguration = SupportedAudioRecordingConfiguration;
+
+/**
+ * Characteristic "Selected Camera Recording Configuration"
+ */
+
+export class SelectedCameraRecordingConfiguration extends Characteristic {
+
+  static readonly UUID: string = '00000209-0000-1000-8000-0026BB765291';
+
+  constructor() {
+    super('Selected Camera Recording Configuration', SelectedCameraRecordingConfiguration.UUID);
+    this.setProps({
+        format: Formats.TLV8,
+        perms: [Perms.READ, Perms.WRITE, Perms.NOTIFY]
+    });
+    this.value = this.getDefaultValue();
+  }
+}
+
+Characteristic.SelectedCameraRecordingConfiguration = SelectedCameraRecordingConfiguration;
+
+/**
+ * Characteristic "Camera Operating Mode Indicator"
+ */
+
+export class CameraOperatingModeIndicator extends Characteristic {
+
+  static readonly UUID: string = '0000021D-0000-1000-8000-0026BB765291';
+
+  constructor() {
+    super('Camera Operating Mode Indicator', CameraOperatingModeIndicator.UUID);
+    this.setProps({
+        format: Formats.BOOL,
+        perms: [Perms.READ, Perms.WRITE, Perms.NOTIFY, Perms.TIMED_WRITE]
+    });
+    this.value = this.getDefaultValue();
+  }
+}
+
+Characteristic.CameraOperatingModeIndicator = CameraOperatingModeIndicator;
+
+/**
+ * Characteristic "Event Snapshots Active"
+ */
+
+export class EventSnapshotsActive extends Characteristic {
+
+  static readonly UUID: string = '00000223-0000-1000-8000-0026BB765291';
+
+  constructor() {
+    super('Event Snapshots Active', EventSnapshotsActive.UUID);
+    this.setProps({
+      format: Formats.BOOL,
+      perms: [Perms.READ, Perms.WRITE, Perms.NOTIFY, Perms.TIMED_WRITE]
+    });
+    this.value = this.getDefaultValue();
+  }
+}
+
+Characteristic.EventSnapshotsActive = EventSnapshotsActive;
+
+/**
+ * Characteristic "HomeKit Camera Active"
+ */
+
+export class HomeKitCameraActive extends Characteristic {
+
+  static readonly UUID: string = '0000021B-0000-1000-8000-0026BB765291';
+
+  constructor() {
+    super('HomeKit Camera Active', HomeKitCameraActive.UUID);
+    this.setProps({
+      format: Formats.BOOL,
+      perms: [Perms.READ, Perms.WRITE, Perms.NOTIFY, Perms.TIMED_WRITE]
+    });
+    this.value = this.getDefaultValue();
+  }
+}
+
+Characteristic.HomeKitCameraActive = HomeKitCameraActive;
+
+/**
+ * Characteristic "Manually disabled"
+ */
+
+export class ManuallyDisabled extends Characteristic {
+
+  static readonly UUID: string = '00000227-0000-1000-8000-0026BB765291';
+
+  constructor() {
+    super('Manually disabled', ManuallyDisabled.UUID);
+    this.setProps({
+      format: Formats.BOOL,
+      perms: [Perms.READ, Perms.NOTIFY]
+    });
+    this.value = this.getDefaultValue();
+  }
+}
+
+Characteristic.ManuallyDisabled = ManuallyDisabled;
+
+/**
+ * Characteristic "Third Party Camera Active"
+ */
+
+export class ThirdPartyCameraActive extends Characteristic {
+
+  static readonly UUID: string = '0000021C-0000-1000-8000-0026BB765291';
+
+  constructor() {
+    super('Third Party Camera Active', ThirdPartyCameraActive.UUID);
+    this.setProps({
+      format: Formats.BOOL,
+      perms: [Perms.READ, Perms.NOTIFY]
+    });
+    this.value = this.getDefaultValue();
+  }
+}
+
+Characteristic.ThirdPartyCameraActive = ThirdPartyCameraActive;
+
+/**
+ * Characteristic "Periodic Snapshots Active"
+ */
+
+export class PeriodicSnapshotsActive extends Characteristic {
+
+  static readonly UUID: string = '00000225-0000-1000-8000-0026BB765291';
+
+  constructor() {
+    super('Periodic Snapshots Active', PeriodicSnapshotsActive.UUID);
+    this.setProps({
+      format: Formats.BOOL,
+      perms: [Perms.READ, Perms.WRITE, Perms.NOTIFY, Perms.TIMED_WRITE]
+    });
+    this.value = this.getDefaultValue();
+  }
+}
+
+Characteristic.PeriodicSnapshotsActive = PeriodicSnapshotsActive;
+
+/**
  * Characteristic "Network Client Control"
  */
 
@@ -3055,29 +3261,11 @@
     this.setProps({
       format: Formats.TLV8,
       perms: [Perms.READ, Perms.WRITE, Perms.NOTIFY, Perms.TIMED_WRITE, Perms.WRITE_RESPONSE]
->>>>>>> 6ab7e197
-    });
-    this.value = this.getDefaultValue();
-  }
-}
-
-<<<<<<< HEAD
-Characteristic.RecordingAudioActive = RecordingAudioActive;
-
-/**
- * Characteristic "Supported Camera Recording Configuration"
- */
-
-export class SupportedCameraRecordingConfiguration extends Characteristic {
-
-  static readonly UUID: string = '00000205-0000-1000-8000-0026BB765291';
-
-  constructor() {
-    super('Supported Camera Recording Configuration', SupportedCameraRecordingConfiguration.UUID);
-    this.setProps({
-        format: Formats.TLV8,
-        perms: [Perms.READ, Perms.NOTIFY]
-=======
+    });
+    this.value = this.getDefaultValue();
+  }
+}
+
 Characteristic.NetworkClientControl = NetworkClientControl;
 
 /**
@@ -3093,89 +3281,11 @@
     this.setProps({
       format: Formats.TLV8,
       perms: [Perms.READ, Perms.WRITE, Perms.WRITE_RESPONSE]
->>>>>>> 6ab7e197
-    });
-    this.value = this.getDefaultValue();
-  }
-}
-
-<<<<<<< HEAD
-Characteristic.SupportedCameraRecordingConfiguration = SupportedCameraRecordingConfiguration;
-
-/**
- * Characteristic "Supported Video Recording Configuration"
- */
-
-export class SupportedVideoRecordingConfiguration extends Characteristic {
-
-  static readonly UUID: string = '00000206-0000-1000-8000-0026BB765291';
-
-  constructor() {
-    super('Supported Video Recording Configuration', SupportedVideoRecordingConfiguration.UUID);
-    this.setProps({
-        format: Formats.TLV8,
-        perms: [Perms.READ, Perms.NOTIFY]
-    });
-    this.value = this.getDefaultValue();
-  }
-}
-
-Characteristic.SupportedVideoRecordingConfiguration = SupportedVideoRecordingConfiguration;
-
-/**
- * Characteristic "Supported Audio Recording Configuration"
- */
-
-export class SupportedAudioRecordingConfiguration extends Characteristic {
-
-  static readonly UUID: string = '00000207-0000-1000-8000-0026BB765291';
-
-  constructor() {
-    super('Supported Audio Recording Configuration', SupportedAudioRecordingConfiguration.UUID);
-    this.setProps({
-        format: Formats.TLV8,
-        perms: [Perms.READ, Perms.NOTIFY]
-    });
-    this.value = this.getDefaultValue();
-  }
-}
-
-Characteristic.SupportedAudioRecordingConfiguration = SupportedAudioRecordingConfiguration;
-
-/**
- * Characteristic "Selected Camera Recording Configuration"
- */
-
-export class SelectedCameraRecordingConfiguration extends Characteristic {
-
-  static readonly UUID: string = '00000209-0000-1000-8000-0026BB765291';
-
-  constructor() {
-    super('Selected Camera Recording Configuration', SelectedCameraRecordingConfiguration.UUID);
-    this.setProps({
-        format: Formats.TLV8,
-        perms: [Perms.READ, Perms.WRITE, Perms.NOTIFY]
-    });
-    this.value = this.getDefaultValue();
-  }
-}
-
-Characteristic.SelectedCameraRecordingConfiguration = SelectedCameraRecordingConfiguration;
-
-/**
- * Characteristic "Camera Operating Mode Indicator"
- */
-
-export class CameraOperatingModeIndicator extends Characteristic {
-
-  static readonly UUID: string = '0000021D-0000-1000-8000-0026BB765291';
-
-  constructor() {
-    super('Camera Operating Mode Indicator', CameraOperatingModeIndicator.UUID);
-    this.setProps({
-        format: Formats.BOOL,
-        perms: [Perms.READ, Perms.WRITE, Perms.NOTIFY, Perms.TIMED_WRITE]
-=======
+    });
+    this.value = this.getDefaultValue();
+  }
+}
+
 Characteristic.NetworkClientStatusControl = NetworkClientStatusControl;
 
 /**
@@ -3191,29 +3301,11 @@
     this.setProps({
       format: Formats.UINT8,
       perms: [Perms.READ, Perms.NOTIFY]
->>>>>>> 6ab7e197
-    });
-    this.value = this.getDefaultValue();
-  }
-}
-
-<<<<<<< HEAD
-Characteristic.CameraOperatingModeIndicator = CameraOperatingModeIndicator;
-
-/**
- * Characteristic "Event Snapshots Active"
- */
-
-export class EventSnapshotsActive extends Characteristic {
-
-  static readonly UUID: string = '00000223-0000-1000-8000-0026BB765291';
-
-  constructor() {
-    super('Event Snapshots Active', EventSnapshotsActive.UUID);
-    this.setProps({
-      format: Formats.BOOL,
-      perms: [Perms.READ, Perms.WRITE, Perms.NOTIFY, Perms.TIMED_WRITE]
-=======
+    });
+    this.value = this.getDefaultValue();
+  }
+}
+
 Characteristic.RouterStatus = RouterStatus;
 
 /**
@@ -3229,142 +3321,71 @@
     this.setProps({
       format: Formats.TLV8,
       perms: [Perms.READ]
->>>>>>> 6ab7e197
-    });
-    this.value = this.getDefaultValue();
-  }
-}
-
-<<<<<<< HEAD
-Characteristic.EventSnapshotsActive = EventSnapshotsActive;
-
-/**
- * Characteristic "HomeKit Camera Active"
- */
-
-export class HomeKitCameraActive extends Characteristic {
-
-  static readonly UUID: string = '0000021B-0000-1000-8000-0026BB765291';
-
-  constructor() {
-    super('HomeKit Camera Active', HomeKitCameraActive.UUID);
-    this.setProps({
-      format: Formats.BOOL,
+    });
+    this.value = this.getDefaultValue();
+  }
+}
+
+Characteristic.SupportedRouterConfiguration = SupportedRouterConfiguration;
+
+/**
+ * Characteristic "WAN Configuration List"
+ */
+
+export class WANConfigurationList extends Characteristic {
+
+  static readonly UUID: string = '00000211-0000-1000-8000-0026BB765291';
+
+  constructor() {
+    super('WAN Configuration List', WANConfigurationList.UUID);
+    this.setProps({
+      format: Formats.TLV8,
+      perms: [Perms.READ, Perms.NOTIFY]
+    });
+    this.value = this.getDefaultValue();
+  }
+}
+
+Characteristic.WANConfigurationList = WANConfigurationList;
+
+/**
+ * Characteristic "WAN Status List"
+ */
+
+export class WANStatusList extends Characteristic {
+
+  static readonly UUID: string = '00000212-0000-1000-8000-0026BB765291';
+
+  constructor() {
+    super('WAN Status List', WANStatusList.UUID);
+    this.setProps({
+      format: Formats.TLV8,
+      perms: [Perms.READ, Perms.NOTIFY]
+    });
+    this.value = this.getDefaultValue();
+  }
+}
+
+Characteristic.WANStatusList = WANStatusList;
+
+/**
+ * Characteristic "Managed Network Enable"
+ */
+
+export class ManagedNetworkEnable extends Characteristic {
+
+  static readonly UUID: string = '00000215-0000-1000-8000-0026BB765291';
+
+  constructor() {
+    super('Managed Network Enable', ManagedNetworkEnable.UUID);
+    this.setProps({
+      format: Formats.UINT8,
       perms: [Perms.READ, Perms.WRITE, Perms.NOTIFY, Perms.TIMED_WRITE]
-=======
-Characteristic.SupportedRouterConfiguration = SupportedRouterConfiguration;
-
-/**
- * Characteristic "WAN Configuration List"
- */
-
-export class WANConfigurationList extends Characteristic {
-
-  static readonly UUID: string = '00000211-0000-1000-8000-0026BB765291';
-
-  constructor() {
-    super('WAN Configuration List', WANConfigurationList.UUID);
-    this.setProps({
-      format: Formats.TLV8,
-      perms: [Perms.READ, Perms.NOTIFY]
->>>>>>> 6ab7e197
-    });
-    this.value = this.getDefaultValue();
-  }
-}
-
-<<<<<<< HEAD
-Characteristic.HomeKitCameraActive = HomeKitCameraActive;
-
-/**
- * Characteristic "Manually disabled"
- */
-
-export class ManuallyDisabled extends Characteristic {
-
-  static readonly UUID: string = '00000227-0000-1000-8000-0026BB765291';
-
-  constructor() {
-    super('Manually disabled', ManuallyDisabled.UUID);
-    this.setProps({
-      format: Formats.BOOL,
-=======
-Characteristic.WANConfigurationList = WANConfigurationList;
-
-/**
- * Characteristic "WAN Status List"
- */
-
-export class WANStatusList extends Characteristic {
-
-  static readonly UUID: string = '00000212-0000-1000-8000-0026BB765291';
-
-  constructor() {
-    super('WAN Status List', WANStatusList.UUID);
-    this.setProps({
-      format: Formats.TLV8,
->>>>>>> 6ab7e197
-      perms: [Perms.READ, Perms.NOTIFY]
-    });
-    this.value = this.getDefaultValue();
-  }
-}
-
-<<<<<<< HEAD
-Characteristic.ManuallyDisabled = ManuallyDisabled;
-
-/**
- * Characteristic "Third Party Camera Active"
- */
-
-export class ThirdPartyCameraActive extends Characteristic {
-
-  static readonly UUID: string = '0000021C-0000-1000-8000-0026BB765291';
-
-  constructor() {
-    super('Third Party Camera Active', ThirdPartyCameraActive.UUID);
-    this.setProps({
-      format: Formats.BOOL,
-      perms: [Perms.READ, Perms.NOTIFY]
-=======
-Characteristic.WANStatusList = WANStatusList;
-
-/**
- * Characteristic "Managed Network Enable"
- */
-
-export class ManagedNetworkEnable extends Characteristic {
-
-  static readonly UUID: string = '00000215-0000-1000-8000-0026BB765291';
-
-  constructor() {
-    super('Managed Network Enable', ManagedNetworkEnable.UUID);
-    this.setProps({
-      format: Formats.UINT8,
-      perms: [Perms.READ, Perms.WRITE, Perms.NOTIFY, Perms.TIMED_WRITE]
->>>>>>> 6ab7e197
-    });
-    this.value = this.getDefaultValue();
-  }
-}
-
-<<<<<<< HEAD
-Characteristic.ThirdPartyCameraActive = ThirdPartyCameraActive;
-
-/**
- * Characteristic "Periodic Snapshots Active"
- */
-
-export class PeriodicSnapshotsActive extends Characteristic {
-
-  static readonly UUID: string = '00000225-0000-1000-8000-0026BB765291';
-
-  constructor() {
-    super('Periodic Snapshots Active', PeriodicSnapshotsActive.UUID);
-    this.setProps({
-      format: Formats.BOOL,
-      perms: [Perms.READ, Perms.WRITE, Perms.NOTIFY, Perms.TIMED_WRITE]
-=======
+    });
+    this.value = this.getDefaultValue();
+  }
+}
+
 Characteristic.ManagedNetworkEnable = ManagedNetworkEnable;
 
 /**
@@ -3380,17 +3401,12 @@
     this.setProps({
       format: Formats.UINT8,
       perms: [Perms.READ, Perms.WRITE, Perms.NOTIFY, Perms.TIMED_WRITE, Perms.WRITE_RESPONSE]
->>>>>>> 6ab7e197
-    });
-    this.value = this.getDefaultValue();
-  }
-}
-
-<<<<<<< HEAD
-Characteristic.PeriodicSnapshotsActive = PeriodicSnapshotsActive;
-=======
+    });
+    this.value = this.getDefaultValue();
+  }
+}
+
 Characteristic.NetworkAccessViolationControl = NetworkAccessViolationControl;
->>>>>>> 6ab7e197
 
 /**
  * Service "Accessory Information"
@@ -4402,7 +4418,6 @@
 Service.WindowCovering = WindowCovering;
 
 /**
-<<<<<<< HEAD
  * Service "Camera Operating Mode"
  */
 
@@ -4453,7 +4468,8 @@
 }
 
 Service.CameraRecordingManagement = CameraRecordingManagement;
-=======
+
+/**
  * Service "Wi-Fi Router"
  */
 
@@ -4479,5 +4495,4 @@
   }
 }
 
-Service.WiFiRouter = WiFiRouter;
->>>>>>> 6ab7e197
+Service.WiFiRouter = WiFiRouter;