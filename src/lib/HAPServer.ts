--- conflicted
+++ resolved
@@ -105,7 +105,6 @@
   requestBody: any;
 }
 
-<<<<<<< HEAD
 export interface CharacteristicGetQueryParams {
   /** Accessory/Characteristic identifiers */
   id: string;
@@ -134,7 +133,8 @@
   authData?: string;
   remote?: boolean;
   r?: boolean;
-=======
+}
+
 export type CharacteristicsWriteRequest = {
   characteristics: CharacteristicData[],
   pid?: number
@@ -143,7 +143,6 @@
 export type PrepareWriteRequest = {
   ttl: number,
   pid: number
->>>>>>> 94fc2278
 }
 
 export enum HAPServerEventTypes {
@@ -177,13 +176,8 @@
     remote: boolean,
   ) => void;
   [HAPServerEventTypes.SET_CHARACTERISTICS]: (
-<<<<<<< HEAD
-    data: CharacteristicData[],
+    writeRequest: CharacteristicsWriteRequest,
     session: Session,
-=======
-    writeRequest: CharacteristicsWriteRequest,
-    events: CharacteristicEvents,
->>>>>>> 94fc2278
     cb: NodeCallback<CharacteristicData[]>,
     remote: boolean,
   ) => void;
@@ -967,16 +961,10 @@
       }
 
       // requestData is a JSON payload like { characteristics: [ { aid: 1, iid: 8, value: true, ev: true } ] }
-<<<<<<< HEAD
-      const data = JSON.parse(requestData.toString()).characteristics as CharacteristicWriteData[]; // pull out characteristics array
-      // call out to listeners to retrieve the latest accessories JSON
-      this.emit(HAPServerEventTypes.SET_CHARACTERISTICS, data, session, once((err: Error, characteristics: CharacteristicData[]) => {
-=======
       var writeRequest = JSON.parse(requestData.toString()) as CharacteristicsWriteRequest;
       var data = writeRequest.characteristics; // pull out characteristics array
       // call out to listeners to retrieve the latest accessories JSON
-      this.emit(HAPServerEventTypes.SET_CHARACTERISTICS, writeRequest, events, once((err: Error, characteristics: CharacteristicData[]) => {
->>>>>>> 94fc2278
+      this.emit(HAPServerEventTypes.SET_CHARACTERISTICS, writeRequest, session, once((err: Error, characteristics: CharacteristicData[]) => {
         if (err) {
           debug("[%s] Error setting characteristics: %s", this.accessoryInfo.username, err.message);
           // rewrite characteristics array to include error status for each characteristic requested
