--- conflicted
+++ resolved
@@ -160,9 +160,6 @@
     }
   }
 
-<<<<<<< HEAD
-  addCharacteristic = (characteristic: Characteristic | {new (...args: any[]): Characteristic}, ...constructorArgs: any[]) => {
-=======
   /**
    * Returns an id which uniquely identifies an service on the associated accessory.
    * The serviceId is a concatenation of the UUID for the service (defined by HAP) and the subtype (could be empty)
@@ -174,8 +171,7 @@
     return this.UUID + (this.subtype || "");
   }
 
-  addCharacteristic = (characteristic: typeof Characteristic | Characteristic, ...constructorArgs: any[]) => {
->>>>>>> 627956ce
+  addCharacteristic = (characteristic: Characteristic | {new (...args: any[]): Characteristic}, ...constructorArgs: any[]) => {
     // characteristic might be a constructor like `Characteristic.Brightness` instead of an instance
     // of Characteristic. Coerce if necessary.
     if (typeof characteristic === 'function') {
@@ -317,8 +313,8 @@
     return this; // for chaining
   }
 
-// A function to only updating the remote value, but not firing the 'set' event.
-  updateCharacteristic = <T extends WithUUID<typeof Characteristic>>(name: string | T, value: CharacteristicValue) => {
+  // A function to only updating the remote value, but not firing the 'set' event.
+  updateCharacteristic = <T extends WithUUID<{new (): Characteristic}>>(name: string | T, value: CharacteristicValue) => {
     this.getCharacteristic(name)!.updateValue(value);
     return this;
   }
