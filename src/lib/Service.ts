import assert from "assert";
import createDebug from "debug";
import { EventEmitter } from "events";
import { CharacteristicValue, Nullable, ServiceJsonObject, WithUUID } from "../types";
import { CharacteristicWarning, CharacteristicWarningType } from "./Accessory";
import { Characteristic, CharacteristicChange, CharacteristicEventTypes, SerializedCharacteristic } from "./Characteristic";
import type {
  AccessCode,
  AccessControl,
  AccessoryInformation,
  AccessoryMetrics,
  AccessoryRuntimeInformation,
  AirPurifier,
  AirQualitySensor,
  AssetUpdate,
  Assistant,
  AudioStreamManagement,
  Battery,
<<<<<<< HEAD
  CameraControl,
=======
>>>>>>> c3591d5b
  CameraOperatingMode,
  CameraRecordingManagement,
  CameraRTPStreamManagement,
  CarbonDioxideSensor,
  CarbonMonoxideSensor,
  ContactSensor,
  DataStreamTransportManagement,
  Diagnostics,
  Door,
  Doorbell,
  Fan,
  Fanv2,
  Faucet,
  FilterMaintenance,
  FirmwareUpdate,
  GarageDoorOpener,
  HeaterCooler,
  HumidifierDehumidifier,
  HumiditySensor,
  InputSource,
  IrrigationSystem,
  LeakSensor,
  Lightbulb,
  LightSensor,
  LockManagement,
  LockMechanism,
  Microphone,
  MotionSensor,
  NFCAccess,
  OccupancySensor,
  Outlet,
  Pairing,
  PowerManagement,
  ProtocolInformation,
  SecuritySystem,
  ServiceLabel,
  Siri,
  SiriEndpoint,
  Slats,
  SmartSpeaker,
  SmokeSensor,
  Speaker,
  StatefulProgrammableSwitch,
  StatelessProgrammableSwitch,
  Switch,
  TapManagement,
  TargetControl,
  TargetControlManagement,
  Television,
  TelevisionSpeaker,
  TemperatureSensor,
  Thermostat,
  ThreadTransport,
  TransferTransportManagement,
  Valve,
  WiFiRouter,
  WiFiSatellite,
  WiFiTransport,
  Window,
  WindowCovering,
} from "./definitions";
import { IdentifierCache } from "./model/IdentifierCache";
import { HAPConnection } from "./util/eventedhttp";
import { HapStatusError } from "./util/hapStatusError";
import { toShortForm } from "./util/uuid";
import { checkName } from "./util/checkName";

const debug = createDebug("HAP-NodeJS:Service");

/**
 * HAP spec allows a maximum of 100 characteristics per service!
 */
const MAX_CHARACTERISTICS = 100;

/**
 * @group Service
 */
export interface SerializedService {
  displayName: string,
  UUID: string,
  subtype?: string,
  constructorName?: string,

  hiddenService?: boolean,
  primaryService?: boolean,

  characteristics: SerializedCharacteristic[],
  optionalCharacteristics?: SerializedCharacteristic[],
}

/**
 * string with the format: `UUID + (subtype | "")`
 *
 * @group Service
 */
export type ServiceId = string;

/**
 * @group Service
 */
export type ServiceCharacteristicChange = CharacteristicChange & { characteristic: Characteristic };

/**
 * @group Service
 */
export const enum ServiceEventTypes {
  CHARACTERISTIC_CHANGE = "characteristic-change",
  SERVICE_CONFIGURATION_CHANGE = "service-configurationChange",
  CHARACTERISTIC_WARNING = "characteristic-warning",
}

/**
 * @group Service
 */
// eslint-disable-next-line @typescript-eslint/no-unsafe-declaration-merging
export declare interface Service {
  on(event: "characteristic-change", listener: (change: ServiceCharacteristicChange) => void): this;
  on(event: "service-configurationChange", listener: () => void): this;
  on(event: "characteristic-warning", listener: (warning: CharacteristicWarning) => void): this;

  emit(event: "characteristic-change", change: ServiceCharacteristicChange): boolean;
  emit(event: "service-configurationChange"): boolean;
  emit(event: "characteristic-warning", warning: CharacteristicWarning): boolean;
}

/**
 * Service represents a set of grouped values necessary to provide a logical function. For instance, a
 * "Door Lock Mechanism" service might contain two values, one for the "desired lock state" and one for the
 * "current lock state". A particular Service is distinguished from others by its "type", which is a UUID.
 * HomeKit provides a set of known Service UUIDs defined in HomeKit.ts along with a corresponding
 * concrete subclass that you can instantiate directly to set up the necessary values. These natively-supported
 * Services are expected to contain a particular set of Characteristics.
 *
 * Unlike Characteristics, where you cannot have two Characteristics with the same UUID in the same Service,
 * you can actually have multiple Services with the same UUID in a single Accessory. For instance, imagine
 * a Garage Door Opener with both a "security light" and a "backlight" for the display. Each light could be
 * a "Lightbulb" Service with the same UUID. To account for this situation, we define an extra "subtype"
 * property on Service, that can be a string or other string-convertible object that uniquely identifies the
 * Service among its peers in an Accessory. For instance, you might have `service1.subtype = 'security_light'`
 * for one and `service2.subtype = 'backlight'` for the other.
 *
 * You can also define custom Services by providing your own UUID for the type that you generate yourself.
 * Custom Services can contain an arbitrary set of Characteristics, but Siri will likely not be able to
 * work with these.
 *
 * @group Service
 */
// eslint-disable-next-line @typescript-eslint/no-unsafe-declaration-merging
export class Service extends EventEmitter {
  // Service MUST NOT have any other static variables

  // Pattern below is for automatic detection of the section of defined services. Used by the generator
  // -=-=-=-=-=-=-=-=-=-=-=-=-=-=-
  /**
   * @group Service Definitions
   */
  public static AccessCode: typeof AccessCode;
  /**
   * @group Service Definitions
   */
  public static AccessControl: typeof AccessControl;
  /**
   * @group Service Definitions
   */
  public static AccessoryInformation: typeof AccessoryInformation;
  /**
   * @group Service Definitions
   */
  public static AccessoryMetrics: typeof AccessoryMetrics;
  /**
   * @group Service Definitions
   */
  public static AccessoryRuntimeInformation: typeof AccessoryRuntimeInformation;
  /**
   * @group Service Definitions
   */
  public static AirPurifier: typeof AirPurifier;
  /**
   * @group Service Definitions
   */
  public static AirQualitySensor: typeof AirQualitySensor;
  /**
   * @group Service Definitions
   */
  public static AssetUpdate: typeof AssetUpdate;
  /**
   * @group Service Definitions
   */
  public static Assistant: typeof Assistant;
  /**
   * @group Service Definitions
   */
  public static AudioStreamManagement: typeof AudioStreamManagement;
  /**
   * @group Service Definitions
   */
  public static Battery: typeof Battery;
  /**
   * @group Service Definitions
<<<<<<< HEAD
   * @deprecated Please use {@link Service.Battery}.
   */
  public static BatteryService: typeof Battery;
  /**
   * @group Service Definitions
   * @deprecated This service has no usage anymore and will be ignored by iOS
   */
  public static CameraControl: typeof CameraControl;
  /**
   * @group Service Definitions
   * @deprecated Please use {@link Service.CameraRecordingManagement}.
   */
  public static CameraEventRecordingManagement: typeof CameraRecordingManagement;
  /**
   * @group Service Definitions
=======
>>>>>>> c3591d5b
   */
  public static CameraOperatingMode: typeof CameraOperatingMode;
  /**
   * @group Service Definitions
   */
  public static CameraRecordingManagement: typeof CameraRecordingManagement;
  /**
   * @group Service Definitions
   */
  public static CameraRTPStreamManagement: typeof CameraRTPStreamManagement;
  /**
   * @group Service Definitions
   */
  public static CarbonDioxideSensor: typeof CarbonDioxideSensor;
  /**
   * @group Service Definitions
   */
  public static CarbonMonoxideSensor: typeof CarbonMonoxideSensor;
  /**
   * @group Service Definitions
   */
  public static ContactSensor: typeof ContactSensor;
  /**
   * @group Service Definitions
   */
  public static DataStreamTransportManagement: typeof DataStreamTransportManagement;
  /**
   * @group Service Definitions
   */
  public static Diagnostics: typeof Diagnostics;
  /**
   * @group Service Definitions
   */
  public static Door: typeof Door;
  /**
   * @group Service Definitions
   */
  public static Doorbell: typeof Doorbell;
  /**
   * @group Service Definitions
   */
  public static Fan: typeof Fan;
  /**
   * @group Service Definitions
   */
  public static Fanv2: typeof Fanv2;
  /**
   * @group Service Definitions
   */
  public static Faucet: typeof Faucet;
  /**
   * @group Service Definitions
   */
  public static FilterMaintenance: typeof FilterMaintenance;
  /**
   * @group Service Definitions
   */
  public static FirmwareUpdate: typeof FirmwareUpdate;
  /**
   * @group Service Definitions
   */
  public static GarageDoorOpener: typeof GarageDoorOpener;
  /**
   * @group Service Definitions
   */
  public static HeaterCooler: typeof HeaterCooler;
  /**
   * @group Service Definitions
   */
  public static HumidifierDehumidifier: typeof HumidifierDehumidifier;
  /**
   * @group Service Definitions
   */
  public static HumiditySensor: typeof HumiditySensor;
  /**
   * @group Service Definitions
   */
  public static InputSource: typeof InputSource;
  /**
   * @group Service Definitions
   */
  public static IrrigationSystem: typeof IrrigationSystem;
  /**
   * @group Service Definitions
   */
  public static LeakSensor: typeof LeakSensor;
  /**
   * @group Service Definitions
   */
  public static Lightbulb: typeof Lightbulb;
  /**
   * @group Service Definitions
   */
  public static LightSensor: typeof LightSensor;
  /**
   * @group Service Definitions
   */
  public static LockManagement: typeof LockManagement;
  /**
   * @group Service Definitions
   */
  public static LockMechanism: typeof LockMechanism;
  /**
   * @group Service Definitions
   */
  public static Microphone: typeof Microphone;
  /**
   * @group Service Definitions
   */
  public static MotionSensor: typeof MotionSensor;
  /**
   * @group Service Definitions
   */
  public static NFCAccess: typeof NFCAccess;
  /**
   * @group Service Definitions
   */
  public static OccupancySensor: typeof OccupancySensor;
  /**
   * @group Service Definitions
   */
  public static Outlet: typeof Outlet;
  /**
   * @group Service Definitions
   */
  public static Pairing: typeof Pairing;
  /**
   * @group Service Definitions
   */
  public static PowerManagement: typeof PowerManagement;
  /**
   * @group Service Definitions
   */
  public static ProtocolInformation: typeof ProtocolInformation;
  /**
   * @group Service Definitions
   */
  public static SecuritySystem: typeof SecuritySystem;
  /**
   * @group Service Definitions
   */
  public static ServiceLabel: typeof ServiceLabel;
  /**
   * @group Service Definitions
   */
  public static Siri: typeof Siri;
  /**
   * @group Service Definitions
   */
  public static SiriEndpoint: typeof SiriEndpoint;
  /**
   * @group Service Definitions
   */
  public static Slats: typeof Slats;
  /**
   * @group Service Definitions
   */
  public static SmartSpeaker: typeof SmartSpeaker;
  /**
   * @group Service Definitions
   */
  public static SmokeSensor: typeof SmokeSensor;
  /**
   * @group Service Definitions
   */
  public static Speaker: typeof Speaker;
  /**
   * @group Service Definitions
   */
  public static StatefulProgrammableSwitch: typeof StatefulProgrammableSwitch;
  /**
   * @group Service Definitions
   */
  public static StatelessProgrammableSwitch: typeof StatelessProgrammableSwitch;
  /**
   * @group Service Definitions
   */
  public static Switch: typeof Switch;
  /**
   * @group Service Definitions
   */
  public static TapManagement: typeof TapManagement;
  /**
   * @group Service Definitions
   */
  public static TargetControl: typeof TargetControl;
  /**
   * @group Service Definitions
   */
  public static TargetControlManagement: typeof TargetControlManagement;
  /**
   * @group Service Definitions
   */
  public static Television: typeof Television;
  /**
   * @group Service Definitions
   */
  public static TelevisionSpeaker: typeof TelevisionSpeaker;
  /**
   * @group Service Definitions
   */
  public static TemperatureSensor: typeof TemperatureSensor;
  /**
   * @group Service Definitions
   */
  public static Thermostat: typeof Thermostat;
  /**
   * @group Service Definitions
   */
  public static ThreadTransport: typeof ThreadTransport;
  /**
   * @group Service Definitions
   */
  public static TransferTransportManagement: typeof TransferTransportManagement;
  /**
   * @group Service Definitions
   */
<<<<<<< HEAD
=======
  public static Tunnel: typeof Tunnel;
  /**
   * @group Service Definitions
   */
>>>>>>> c3591d5b
  public static Valve: typeof Valve;
  /**
   * @group Service Definitions
   */
  public static WiFiRouter: typeof WiFiRouter;
  /**
   * @group Service Definitions
   */
  public static WiFiSatellite: typeof WiFiSatellite;
  /**
   * @group Service Definitions
   */
  public static WiFiTransport: typeof WiFiTransport;
  /**
   * @group Service Definitions
   */
  public static Window: typeof Window;
  /**
   * @group Service Definitions
   */
  public static WindowCovering: typeof WindowCovering;
  // =-=-=-=-=-=-=-=-=-=-=-=-=-=-=

  // NOTICE: when adding/changing properties, remember to possibly adjust the serialize/deserialize functions
  public displayName: string;
  public UUID: string;
  subtype?: string;
  iid: Nullable<number> = null; // assigned later by our containing Accessory
  name: Nullable<string> = null;
  characteristics: Characteristic[] = [];
  optionalCharacteristics: Characteristic[] = [];
  /**
   * @private
   */
  isHiddenService = false;
  /**
   * @private
   */
  isPrimaryService = false; // do not write to this directly
  /**
   * @private
   */
  linkedServices: Service[] = [];

  public constructor(displayName = "", UUID: string, subtype?: string) {
    super();
    assert(UUID, "Services must be created with a valid UUID.");
    this.displayName = displayName;
    this.UUID = UUID;
    this.subtype = subtype;

    // every service has an optional Characteristic.Name property - we'll set it to our displayName
    // if one was given
    // if you don't provide a display name, some HomeKit apps may choose to hide the device.
    if (displayName) {
      // create the characteristic if necessary
      checkName(this.displayName, "Name", displayName);
      const nameCharacteristic =
        this.getCharacteristic(Characteristic.Name) ||
        this.addCharacteristic(Characteristic.Name);

      nameCharacteristic.updateValue(displayName);
    }
  }

  /**
   * Returns an id which uniquely identifies a service on the associated accessory.
   * The serviceId is a concatenation of the UUID for the service (defined by HAP) and the subtype (could be empty)
   * which is programmatically defined by the programmer.
   *
   * @returns the serviceId
   */
  public getServiceId(): ServiceId {
    return this.UUID + (this.subtype || "");
  }

  public addCharacteristic(input: Characteristic): Characteristic
  // eslint-disable-next-line @typescript-eslint/no-explicit-any
  public addCharacteristic(input: { new (...args: any[]): Characteristic }, ...constructorArgs: any[]): Characteristic
  // eslint-disable-next-line @typescript-eslint/no-explicit-any
  public addCharacteristic(input: Characteristic | {new (...args: any[]): Characteristic}, ...constructorArgs: any[]): Characteristic {
    // characteristic might be a constructor like `Characteristic.Brightness` instead of an instance of Characteristic. Coerce if necessary.

    const characteristic = typeof input === "function"? new input(...constructorArgs): input;

    // check for UUID conflict
    for (const existing of this.characteristics) {
      if (existing.UUID === characteristic.UUID) {
        if (characteristic.UUID === "00000052-0000-1000-8000-0026BB765291") {
          //This is a special workaround for the Firmware Revision characteristic.
          return existing;
        }
        throw new Error("Cannot add a Characteristic with the same UUID as another Characteristic in this Service: " + existing.UUID);
      }
    }

    if (this.characteristics.length >= MAX_CHARACTERISTICS) {
      throw new Error("Cannot add more than " + MAX_CHARACTERISTICS + " characteristics to a single service!");
    }

    this.setupCharacteristicEventHandlers(characteristic);

    this.characteristics.push(characteristic);

    this.emit(ServiceEventTypes.SERVICE_CONFIGURATION_CHANGE);

    return characteristic;
  }

  /**
   * Sets this service as the new primary service.
   * Any currently active primary service will be reset to be not primary.
   * This will happen immediately, if the service was already added to an accessory, or later
   * when the service gets added to an accessory.
   *
   * @param isPrimary - optional boolean (default true) if the service should be the primary service
   */
  public setPrimaryService(isPrimary = true): void {
    this.isPrimaryService = isPrimary;
    this.emit(ServiceEventTypes.SERVICE_CONFIGURATION_CHANGE);
  }

  /**
   * Marks the service as hidden
   *
   * @param isHidden - optional boolean (default true) if the service should be marked hidden
   */
  public setHiddenService(isHidden = true): void {
    this.isHiddenService = isHidden;
    this.emit(ServiceEventTypes.SERVICE_CONFIGURATION_CHANGE);
  }

  /**
   * Adds a new link to the specified service. The service MUST be already added to
   * the SAME accessory.
   *
   * @param service - The service this service should link to
   */
  public addLinkedService(service: Service): void {
    //TODO: Add a check if the service is on the same accessory.
    if (!this.linkedServices.includes(service)) {
      this.linkedServices.push(service);
    }
    this.emit(ServiceEventTypes.SERVICE_CONFIGURATION_CHANGE);
  }

  /**
   * Removes a link to the specified service which was previously added with {@link addLinkedService}
   *
   * @param service - Previously linked service
   */
  public removeLinkedService(service: Service): void {
    //TODO: Add a check if the service is on the same accessory.
    const index = this.linkedServices.indexOf(service);
    if (index !== -1) {
      this.linkedServices.splice(index, 1);
    }
    this.emit(ServiceEventTypes.SERVICE_CONFIGURATION_CHANGE);
  }

  public removeCharacteristic(characteristic: Characteristic): void {
    const index = this.characteristics.indexOf(characteristic);
    if (index !== -1) {
      this.characteristics.splice(index, 1);
      characteristic.removeAllListeners();

      this.emit(ServiceEventTypes.SERVICE_CONFIGURATION_CHANGE);
    }
  }

  // If a Characteristic constructor is passed a Characteristic object will always be returned
  public getCharacteristic(constructor: WithUUID<{new (): Characteristic}>): Characteristic
  // Still support using a Characteristic constructor or a name so "passing though" a value still works
  // https://www.typescriptlang.org/docs/handbook/declaration-files/do-s-and-don-ts.html#use-union-types
  public getCharacteristic(name: string | WithUUID<{new (): Characteristic}>): Characteristic | undefined
  public getCharacteristic(name: string | WithUUID<{new (): Characteristic}>): Characteristic | undefined {
    // returns a characteristic object from the service
    // If  Service.prototype.getCharacteristic(Characteristic.Type)  does not find the characteristic,
    // but the type is in optionalCharacteristics, it adds the characteristic.type to the service and returns it.

    for (const characteristic of this.characteristics) {
      if (typeof name === "string" && characteristic.displayName === name) {
        return characteristic;
      } else {
        // @ts-expect-error ('UUID' does not exist on type 'never')
        if (typeof name === "function" && ((characteristic instanceof name) || (name.UUID === characteristic.UUID))) {
          return characteristic;
        }
      }
    }
    if (typeof name === "function") {
      for (const characteristic of this.optionalCharacteristics) {
        // @ts-expect-error ('UUID' does not exist on type 'never')
        if ((characteristic instanceof name) || (name.UUID === characteristic.UUID)) {
          return this.addCharacteristic(name);
        }
      }

      const instance = this.addCharacteristic(name);
      // Not found in optional Characteristics. Adding anyway, but warning about it if it isn't the Name.
      if (name.UUID !== Characteristic.Name.UUID) {
        this.emitCharacteristicWarningEvent(instance, CharacteristicWarningType.WARN_MESSAGE,
          "Characteristic not in required or optional characteristic section for service " + this.constructor.name + ". Adding anyway.");
      }

      return instance;
    }
  }

  public testCharacteristic<T extends WithUUID<typeof Characteristic>>(name: string | T): boolean {
    // checks for the existence of a characteristic object in the service
    for (const characteristic of this.characteristics) {
      if (typeof name === "string" && characteristic.displayName === name) {
        return true;
      } else {
        // @ts-expect-error ('UUID' does not exist on type 'never')
        if (typeof name === "function" && ((characteristic instanceof name) || (name.UUID === characteristic.UUID))) {
          return true;
        }
      }
    }
    return false;
  }

  /**
   * This updates the value by calling the {@link CharacteristicEventTypes.SET} event handler associated with the characteristic.
   * This acts the same way as when a HomeKit controller sends a `/characteristics` request to update the characteristic.
   * An event notification will be sent to all connected HomeKit controllers which are registered
   * to receive event notifications for this characteristic.
   *
   * This method behaves like a {@link Characteristic.updateValue} call with the addition that the own {@link CharacteristicEventTypes.SET}
   * event handler is called.
   *
   * @param name - The name or the constructor of the desired {@link Characteristic}.
   * @param value - The updated value.
   *
   * Note: If you don't want the {@link CharacteristicEventTypes.SET} to be called, refer to {@link updateCharacteristic}.
   */
  public setCharacteristic<T extends WithUUID<{new (): Characteristic}>>(name: string | T, value: CharacteristicValue): Service;
  /**
   * Sets the state of the characteristic to an errored state.
   *
   * If a {@link Characteristic.onGet} or {@link CharacteristicEventTypes.GET} handler is set up,
   * the errored state will be ignored and the characteristic will always query the latest state by calling the provided handler.
   *
   * If a generic error object is supplied, the characteristic tries to extract a {@link HAPStatus} code
   * from the error message string. If not possible a generic {@link HAPStatus.SERVICE_COMMUNICATION_FAILURE} will be used.
   * If the supplied error object is an instance of {@link HapStatusError} the corresponding status will be used.
   *
   * This doesn't call any registered {@link Characteristic.onSet} or {@link CharacteristicEventTypes.SET} handlers.
   *
   * Have a look at the
   * {@link https://github.com/homebridge/HAP-NodeJS/wiki/Presenting-Erroneous-Accessory-State-to-the-User Presenting Erroneous Accessory State to the User}
   * guide for more information on how to present erroneous state to the user.
   *
   * @param name - The name or the constructor of the desired {@link Characteristic}.
   * @param error - The error object
   *
   * Note: Erroneous state is never **pushed** to the client side. Only, if the HomeKit client requests the current
   *  state of the Characteristic, the corresponding {@link HapStatusError} is returned. As described above,
   *  any {@link Characteristic.onGet} or {@link CharacteristicEventTypes.GET} handlers have preference.
   */
  public setCharacteristic<T extends WithUUID<{new (): Characteristic}>>(name: string | T, error: HapStatusError | Error): Service
  public setCharacteristic<T extends WithUUID<{new (): Characteristic}>>(
    name: string | T,
    value: CharacteristicValue | HapStatusError | Error,
  ): Service {
    // @ts-expect-error: We know that both overloads exists individually. There is just no publicly exposed type for that!
    this.getCharacteristic(name)!.setValue(value);
    return this; // for chaining
  }

  /**
   * This updates the value of the characteristic. If the value changed, an event notification will be sent to all connected
   * HomeKit controllers which are registered to receive event notifications for this characteristic.
   *
   * @param name - The name or the constructor of the desired {@link Characteristic}.
   * @param value - The new value.
   */
  public updateCharacteristic<T extends WithUUID<{new (): Characteristic}>>(name: string | T, value: Nullable<CharacteristicValue>): Service;
  /**
   * Sets the state of the characteristic to an errored state.
   * If a {@link Characteristic.onGet} or {@link CharacteristicEventTypes.GET} handler is set up,
   * the errored state will be ignored and the characteristic will always query the latest state by calling the provided handler.
   *
   * If a generic error object is supplied, the characteristic tries to extract a {@link HAPStatus} code
   * from the error message string. If not possible a generic {@link HAPStatus.SERVICE_COMMUNICATION_FAILURE} will be used.
   * If the supplied error object is an instance of {@link HapStatusError} the corresponding status will be used.
   *
   * @param name - The name or the constructor of the desired {@link Characteristic}.
   * @param error - The error object
   *
   * Have a look at the
   * {@link https://github.com/homebridge/HAP-NodeJS/wiki/Presenting-Erroneous-Accessory-State-to-the-User Presenting Erroneous Accessory State to the User}
   * guide for more information on how to present erroneous state to the user.
   *
   * Note: Erroneous state is never **pushed** to the client side. Only, if the HomeKit client requests the current
   *  state of the Characteristic, the corresponding {@link HapStatusError} is returned. As described above,
   *  any {@link Characteristic.onGet} or {@link CharacteristicEventTypes.GET} handlers have precedence.
   */
  public updateCharacteristic<T extends WithUUID<{new (): Characteristic}>>(name: string | T, error: HapStatusError | Error): Service
  public updateCharacteristic<T extends WithUUID<{new (): Characteristic}>>(
    name: string | T,
    value: Nullable<CharacteristicValue> | HapStatusError | Error,
  ): Service {
    this.getCharacteristic(name)!.updateValue(value);
    return this;
  }

  public addOptionalCharacteristic(characteristic: Characteristic | {new (): Characteristic}): void {
    // characteristic might be a constructor like `Characteristic.Brightness` instead of an instance
    // of Characteristic. Coerce if necessary.
    if (typeof characteristic === "function") {
      characteristic = new characteristic() as Characteristic;
    }

    this.optionalCharacteristics.push(characteristic);
  }

  // noinspection JSUnusedGlobalSymbols
  /**
   * This method was created to copy all characteristics from another service to this.
   * It's only adopting is currently in homebridge to merge the AccessoryInformation service. So some things
   * may be explicitly tailored towards this use case.
   *
   * It will not remove characteristics which are present currently but not added on the other characteristic.
   * It will not replace the characteristic if the value is falsy (except of '0' or 'false')
   * @param service
   * @private used by homebridge
   */
  replaceCharacteristicsFromService(service: Service): void {
    if (this.UUID !== service.UUID) {
      throw new Error(`Incompatible services. Tried replacing characteristics of ${this.UUID} with characteristics from ${service.UUID}`);
    }

    const foreignCharacteristics: Record<string, Characteristic> = {}; // index foreign characteristics by UUID
    service.characteristics.forEach(characteristic => foreignCharacteristics[characteristic.UUID] = characteristic);

    this.characteristics.forEach(characteristic => {
      const foreignCharacteristic = foreignCharacteristics[characteristic.UUID];
      if (foreignCharacteristic) {
        delete foreignCharacteristics[characteristic.UUID];

        if (!foreignCharacteristic.value && foreignCharacteristic.value !== 0 && foreignCharacteristic.value !== false) {
          return; // ignore falsy values except if it's the number zero or literally false
        }

        characteristic.replaceBy(foreignCharacteristic);
      }
    });

    // add all additional characteristics which where not present already
    Object.values(foreignCharacteristics).forEach(characteristic => this.addCharacteristic(characteristic));
  }

  /**
   * @private
   */
  getCharacteristicByIID(iid: number): Characteristic | undefined {
    for (const characteristic of this.characteristics) {
      if (characteristic.iid === iid) {
        return characteristic;
      }
    }
  }

  /**
   * @private
   */
  _assignIDs(identifierCache: IdentifierCache, accessoryName: string, baseIID = 0): void {
    // the Accessory Information service must have a (reserved by IdentifierCache) ID of 1
    if (this.UUID === "0000003E-0000-1000-8000-0026BB765291") {
      this.iid = 1;
    } else {
      // assign our own ID based on our UUID
      this.iid = baseIID + identifierCache.getIID(accessoryName, this.UUID, this.subtype);
    }

    // assign IIDs to our Characteristics
    for (const characteristic of this.characteristics) {
      characteristic._assignID(identifierCache, accessoryName, this.UUID, this.subtype);
    }
  }

  /**
   * Returns a JSON representation of this service suitable for delivering to HAP clients.
   * @private used to generate response to /accessories query
   */
  toHAP(connection: HAPConnection, contactGetHandlers = true): Promise<ServiceJsonObject> {
    return new Promise(resolve => {
      assert(this.iid, "iid cannot be undefined for service '" + this.displayName + "'");
      assert(this.characteristics.length, "service '" + this.displayName + "' does not have any characteristics!");

      const service: ServiceJsonObject = {
        type: toShortForm(this.UUID),
        iid: this.iid!,
        characteristics: [],
        hidden: this.isHiddenService? true: undefined,
        primary: this.isPrimaryService? true: undefined,
      };

      if (this.linkedServices.length) {
        service.linked = [];
        for (const linked of this.linkedServices) {
          if (!linked.iid) {
            // we got a linked service which is not added to the accessory
            // as it doesn't "exists" we just ignore it.
            // we have some (at least one) plugins on homebridge which link to the AccessoryInformation service.
            // homebridge always creates its own AccessoryInformation service and ignores the user supplied one
            // thus the link is automatically broken.
            debug(`iid of linked service '${linked.displayName}' ${linked.UUID} is undefined on service '${this.displayName}'`);
            continue;
          }
          service.linked.push(linked.iid!);
        }
      }

      const missingCharacteristics: Set<Characteristic> = new Set();
      let timeout: NodeJS.Timeout | undefined = setTimeout(() => {
        for (const characteristic of missingCharacteristics) {
          this.emitCharacteristicWarningEvent(characteristic, CharacteristicWarningType.SLOW_READ,
            `The read handler for the characteristic '${characteristic.displayName}' was slow to respond!`);
        }

        timeout = setTimeout(() => {
          timeout = undefined;

          for (const characteristic of missingCharacteristics) {
            this.emitCharacteristicWarningEvent(characteristic, CharacteristicWarningType.TIMEOUT_READ,
              "The read handler for the characteristic '" + characteristic?.displayName +
              "' didn't respond at all!. Please check that you properly call the callback!");
            service.characteristics.push(characteristic.internalHAPRepresentation()); // value is set to null
          }

          missingCharacteristics.clear();
          resolve(service);
        }, 6000);
      }, 3000);

      for (const characteristic of this.characteristics) {
        missingCharacteristics.add(characteristic);
        characteristic.toHAP(connection, contactGetHandlers).then(value => {
          if (!timeout) {
            return; // if timeout is undefined, response was already sent out
          }

          missingCharacteristics.delete(characteristic);
          service.characteristics.push(value);

          if (missingCharacteristics.size === 0) {
            if (timeout) {
              clearTimeout(timeout);
              timeout = undefined;
            }
            resolve(service);
          }
        });
      }
    });
  }

  /**
   * Returns a JSON representation of this service without characteristic values.
   * @private used to generate the config hash
   */
  internalHAPRepresentation(): ServiceJsonObject {
    assert(this.iid, "iid cannot be undefined for service '" + this.displayName + "'");
    assert(this.characteristics.length, "service '" + this.displayName + "' does not have any characteristics!");

    const service: ServiceJsonObject = {
      type: toShortForm(this.UUID),
      iid: this.iid!,
      characteristics: this.characteristics.map(characteristic => characteristic.internalHAPRepresentation()),
      hidden: this.isHiddenService? true: undefined,
      primary: this.isPrimaryService? true: undefined,
    };

    if (this.linkedServices.length) {
      service.linked = [];
      for (const linked of this.linkedServices) {
        if (!linked.iid) {
          // we got a linked service which is not added to the accessory
          // as it doesn't "exists" we just ignore it.
          // we have some (at least one) plugins on homebridge which link to the AccessoryInformation service.
          // homebridge always creates its own AccessoryInformation service and ignores the user supplied one
          // thus the link is automatically broken.
          debug(`iid of linked service '${linked.displayName}' ${linked.UUID} is undefined on service '${this.displayName}'`);
          continue;
        }
        service.linked.push(linked.iid!);
      }
    }

    return service;
  }

  /**
   * @private
   */
  private setupCharacteristicEventHandlers(characteristic: Characteristic): void {
    // listen for changes in characteristics and bubble them up
    characteristic.on(CharacteristicEventTypes.CHANGE, (change: CharacteristicChange) => {
      this.emit(ServiceEventTypes.CHARACTERISTIC_CHANGE, { ...change, characteristic: characteristic });
    });

    characteristic.on(CharacteristicEventTypes.CHARACTERISTIC_WARNING, this.emitCharacteristicWarningEvent.bind(this, characteristic));
  }

  /**
   * @private
   */
  private emitCharacteristicWarningEvent(characteristic: Characteristic, type: CharacteristicWarningType, message: string, stack?: string): void {
    this.emit(ServiceEventTypes.CHARACTERISTIC_WARNING, {
      characteristic: characteristic,
      type: type,
      message: message,
      originatorChain: [this.displayName, characteristic.displayName],
      stack: stack,
    });
  }

  /**
   * @private
   */
  private _sideloadCharacteristics(targetCharacteristics: Characteristic[]): void {
    for (const target of targetCharacteristics) {
      this.setupCharacteristicEventHandlers(target);
    }

    this.characteristics = targetCharacteristics.slice();
  }

  /**
   * @private
   */
  static serialize(service: Service): SerializedService {
    let constructorName: string | undefined;
    if (service.constructor.name !== "Service") {
      constructorName = service.constructor.name;
    }

    return {
      displayName: service.displayName,
      UUID: service.UUID,
      subtype: service.subtype,

      constructorName: constructorName,

      hiddenService: service.isHiddenService,
      primaryService: service.isPrimaryService,

      characteristics: service.characteristics.map(characteristic => Characteristic.serialize(characteristic)),
      optionalCharacteristics: service.optionalCharacteristics.map(characteristic => Characteristic.serialize(characteristic)),
    };
  }

  /**
   * @private
   */
  static deserialize(json: SerializedService): Service {
    let service: Service;

    if (json.constructorName && json.constructorName.charAt(0).toUpperCase() === json.constructorName.charAt(0)
      && Service[json.constructorName as keyof (typeof Service)]) { // MUST start with uppercase character and must exist on Service object
      const constructor = Service[json.constructorName as keyof (typeof Service)] as { new(displayName?: string, subtype?: string): Service };
      service = new constructor(json.displayName, json.subtype);
    } else {
      service = new Service(json.displayName, json.UUID, json.subtype);
    }

    service.isHiddenService = !!json.hiddenService;
    service.isPrimaryService = !!json.primaryService;

    const characteristics = json.characteristics.map(serialized => Characteristic.deserialize(serialized));
    service._sideloadCharacteristics(characteristics);

    if (json.optionalCharacteristics) {
      service.optionalCharacteristics = json.optionalCharacteristics.map(serialized => Characteristic.deserialize(serialized));
    }

    return service;
  }

}

// We have a cyclic dependency problem. Within this file we have the definitions of "./definitions" as
// type imports only (in order to define the static properties). Setting those properties is done outside
// this file, within the definition files. Therefore, we import it at the end of this file. Seems weird, but is important.
import "./definitions/ServiceDefinitions";<|MERGE_RESOLUTION|>--- conflicted
+++ resolved
@@ -16,15 +16,12 @@
   Assistant,
   AudioStreamManagement,
   Battery,
-<<<<<<< HEAD
-  CameraControl,
-=======
->>>>>>> c3591d5b
   CameraOperatingMode,
   CameraRecordingManagement,
   CameraRTPStreamManagement,
   CarbonDioxideSensor,
   CarbonMonoxideSensor,
+  CloudRelay,
   ContactSensor,
   DataStreamTransportManagement,
   Diagnostics,
@@ -74,6 +71,7 @@
   Thermostat,
   ThreadTransport,
   TransferTransportManagement,
+  Tunnel,
   Valve,
   WiFiRouter,
   WiFiSatellite,
@@ -219,24 +217,6 @@
   public static Battery: typeof Battery;
   /**
    * @group Service Definitions
-<<<<<<< HEAD
-   * @deprecated Please use {@link Service.Battery}.
-   */
-  public static BatteryService: typeof Battery;
-  /**
-   * @group Service Definitions
-   * @deprecated This service has no usage anymore and will be ignored by iOS
-   */
-  public static CameraControl: typeof CameraControl;
-  /**
-   * @group Service Definitions
-   * @deprecated Please use {@link Service.CameraRecordingManagement}.
-   */
-  public static CameraEventRecordingManagement: typeof CameraRecordingManagement;
-  /**
-   * @group Service Definitions
-=======
->>>>>>> c3591d5b
    */
   public static CameraOperatingMode: typeof CameraOperatingMode;
   /**
@@ -258,6 +238,10 @@
   /**
    * @group Service Definitions
    */
+  public static CloudRelay: typeof CloudRelay;
+  /**
+   * @group Service Definitions
+   */
   public static ContactSensor: typeof ContactSensor;
   /**
    * @group Service Definitions
@@ -454,13 +438,10 @@
   /**
    * @group Service Definitions
    */
-<<<<<<< HEAD
-=======
   public static Tunnel: typeof Tunnel;
   /**
    * @group Service Definitions
    */
->>>>>>> c3591d5b
   public static Valve: typeof Valve;
   /**
    * @group Service Definitions
