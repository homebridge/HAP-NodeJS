<<<<<<< HEAD
import './gen';
import { Accessory, Categories } from './Accessory';
import { Service } from './Service';
import { Characteristic, CharacteristicEventTypes } from './Characteristic';
import { generate } from './util/uuid';
=======
import {
  Accessory,
  Categories,
  Characteristic,
  CharacteristicEventTypes,
  Controller, ControllerServiceMap,
  ControllerType,
  Service,
  uuid
} from '..';


class TestController implements Controller {

  readonly controllerType: ControllerType = "test-type";

  constructServices(): ControllerServiceMap {
    const lightService = new Service.Lightbulb('', '');
    const switchService = new Service.Switch('', '');

    return {
      light: lightService,
      switch: switchService,
    };
  }

  initWithServices(serviceMap: ControllerServiceMap): void | ControllerServiceMap {
    // serviceMap will be altered here to test update procedure
    delete serviceMap["switch"];
    serviceMap.light = new Service.LightSensor('', '');
    serviceMap.outlet = new Service.Outlet('', '');

    return serviceMap;
  }

  configureServices(): void {}

}
>>>>>>> 627956ce

describe('Accessory', () => {

  describe('#constructor()', () => {

    it('should identify itself with a valid UUID', () => {
      const accessory = new Accessory('Test', uuid.generate('Foo'));

      const VALUE = true;

      accessory.getService(Service.AccessoryInformation)!
        .getCharacteristic(Characteristic.Identify)!
        .on(CharacteristicEventTypes.SET, (value: any, callback: any) => {
          expect(value).toEqual(VALUE);
        });
    });

    it('should fail to load with no display name', () => {
      expect(() => {
        new Accessory('', '');
      }).toThrow('non-empty displayName');
    });

    it('should fail to load with no UUID', () => {
      expect(() => {
        new Accessory('Test', '');
      }).toThrow('valid UUID');
    });

    it('should fail to load with an invalid UUID', () => {
      expect(() => {
        new Accessory('Test', 'test');
      }).toThrow('not a valid UUID');
    });
  });

  describe('#serialize', () => {
    it('should serialize accessory', () => {
      const accessory = new Accessory("TestAccessory", uuid.generate("foo"));
      accessory.category = Categories.LIGHTBULB;

      const lightService = new Service.Lightbulb("TestLight", "subtype");
      const switchService = new Service.Switch("TestSwitch", "subtype");
      lightService.addLinkedService(switchService);

      accessory.addService(lightService);
      accessory.addService(switchService);

      const json = Accessory.serialize(accessory);
      expect(json.displayName).toEqual(accessory.displayName);
      expect(json.UUID).toEqual(accessory.UUID);
      expect(json.category).toEqual(Categories.LIGHTBULB);

      expect(json.services).toBeDefined();
      expect(json.services.length).toEqual(3); // 2 above + accessory information service
      expect(json.linkedServices).toBeDefined();
      expect(Object.keys(json.linkedServices!)).toEqual([lightService.UUID + "subtype"]);
      expect(Object.values(json.linkedServices!)).toEqual([[switchService.UUID + "subtype"]]);
    });
  });

  describe('#deserialize', () => {
    it('should deserialize legacy json from homebridge', () => {
      const json = JSON.parse('{"plugin":"homebridge-samplePlatform","platform":"SamplePlatform",' +
          '"displayName":"2020-01-17T18:45:41.049Z","UUID":"dc3951d8-662e-46f7-b6fe-d1b5b5e1a995","category":1,' +
          '"context":{},"linkedServices":{"0000003E-0000-1000-8000-0026BB765291":[],"00000043-0000-1000-8000-0026BB765291":[]},' +
          '"services":[{"UUID":"0000003E-0000-1000-8000-0026BB765291","characteristics":[' +
          '{"displayName":"Identify","UUID":"00000014-0000-1000-8000-0026BB765291",' +
          '"props":{"format":"bool","unit":null,"minValue":null,"maxValue":null,"minStep":null,"perms":["pw"]},' +
          '"value":false,"eventOnlyCharacteristic":false},{"displayName":"Manufacturer","UUID":"00000020-0000-1000-8000-0026BB765291",' +
          '"props":{"format":"string","unit":null,"minValue":null,"maxValue":null,"minStep":null,"perms":["pr"]},' +
          '"value":"Default-Manufacturer","eventOnlyCharacteristic":false},{"displayName":"Model",' +
          '"UUID":"00000021-0000-1000-8000-0026BB765291","props":{"format":"string","unit":null,"minValue":null,' +
          '"maxValue":null,"minStep":null,"perms":["pr"]},"value":"Default-Model","eventOnlyCharacteristic":false},' +
          '{"displayName":"Name","UUID":"00000023-0000-1000-8000-0026BB765291","props":{"format":"string","unit":null,' +
          '"minValue":null,"maxValue":null,"minStep":null,"perms":["pr"]},"value":"2020-01-17T18:45:41.049Z",' +
          '"eventOnlyCharacteristic":false},{"displayName":"Serial Number","UUID":"00000030-0000-1000-8000-0026BB765291",' +
          '"props":{"format":"string","unit":null,"minValue":null,"maxValue":null,"minStep":null,"perms":["pr"]},' +
          '"value":"Default-SerialNumber","eventOnlyCharacteristic":false},{"displayName":"Firmware Revision",' +
          '"UUID":"00000052-0000-1000-8000-0026BB765291","props":{"format":"string","unit":null,"minValue":null,' +
          '"maxValue":null,"minStep":null,"perms":["pr"]},"value":"","eventOnlyCharacteristic":false},' +
          '{"displayName":"Product Data","UUID":"00000220-0000-1000-8000-0026BB765291","props":{"format":"data",' +
          '"unit":null,"minValue":null,"maxValue":null,"minStep":null,"perms":["pr"]},"value":null,' +
          '"eventOnlyCharacteristic":false}]},{"displayName":"Test Light","UUID":"00000043-0000-1000-8000-0026BB765291",' +
          '"characteristics":[{"displayName":"Name","UUID":"00000023-0000-1000-8000-0026BB765291",' +
          '"props":{"format":"string","unit":null,"minValue":null,"maxValue":null,"minStep":null,"perms":["pr"]},' +
          '"value":"Test Light","eventOnlyCharacteristic":false},{"displayName":"On",' +
          '"UUID":"00000025-0000-1000-8000-0026BB765291","props":{"format":"bool","unit":null,"minValue":null,' +
          '"maxValue":null,"minStep":null,"perms":["pr","pw","ev"]},"value":false,"eventOnlyCharacteristic":false}]}]}');

      const accessory = Accessory.deserialize(json);

      expect(accessory.displayName).toEqual(json.displayName);
      expect(accessory.UUID).toEqual(json.UUID);
      expect(accessory.category).toEqual(json.category);

      expect(accessory.services).toBeDefined();
      expect(accessory.services.length).toEqual(2);
    });

    it('should deserialize complete json', () => {
      // json for a light accessory
      const json = JSON.parse('{"displayName":"TestAccessory","UUID":"0beec7b5-ea3f-40fd-bc95-d0dd47f3c5bc",' +
          '"category":5,"services":[{"UUID":"0000003E-0000-1000-8000-0026BB765291","hiddenService":false,' +
          '"primaryService":false,"characteristics":[{"displayName":"Identify","UUID":"00000014-0000-1000-8000-0026BB765291",' +
          '"props":{"format":"bool","unit":null,"minValue":null,"maxValue":null,"minStep":null,"perms":["pw"]},' +
          '"value":false,"accessRestrictedToAdmins":[],"eventOnlyCharacteristic":false},' +
          '{"displayName":"Manufacturer","UUID":"00000020-0000-1000-8000-0026BB765291",' +
          '"props":{"format":"string","unit":null,"minValue":null,"maxValue":null,"minStep":null,"perms":["pr"]},' +
          '"value":"Default-Manufacturer","accessRestrictedToAdmins":[],"eventOnlyCharacteristic":false},' +
          '{"displayName":"Model","UUID":"00000021-0000-1000-8000-0026BB765291",' +
          '"props":{"format":"string","unit":null,"minValue":null,"maxValue":null,"minStep":null,"perms":["pr"]},' +
          '"value":"Default-Model","accessRestrictedToAdmins":[],"eventOnlyCharacteristic":false},' +
          '{"displayName":"Name","UUID":"00000023-0000-1000-8000-0026BB765291",' +
          '"props":{"format":"string","unit":null,"minValue":null,"maxValue":null,"minStep":null,"perms":["pr"]},' +
          '"value":"TestAccessory","accessRestrictedToAdmins":[],"eventOnlyCharacteristic":false},' +
          '{"displayName":"Serial Number","UUID":"00000030-0000-1000-8000-0026BB765291","props":{"format":"string",' +
          '"unit":null,"minValue":null,"maxValue":null,"minStep":null,"perms":["pr"]},"value":"Default-SerialNumber",' +
          '"accessRestrictedToAdmins":[],"eventOnlyCharacteristic":false},{"displayName":"Firmware Revision",' +
          '"UUID":"00000052-0000-1000-8000-0026BB765291","props":{"format":"string","unit":null,"minValue":null,' +
          '"maxValue":null,"minStep":null,"perms":["pr"]},"value":"1.0","accessRestrictedToAdmins":[],' +
          '"eventOnlyCharacteristic":false},{"displayName":"Product Data",' +
          '"UUID":"00000220-0000-1000-8000-0026BB765291","props":{"format":"data","unit":null,"minValue":null,' +
          '"maxValue":null,"minStep":null,"perms":["pr"]},"value":null,"accessRestrictedToAdmins":[],' +
          '"eventOnlyCharacteristic":false}],"optionalCharacteristics":[{"displayName":"Hardware Revision",' +
          '"UUID":"00000053-0000-1000-8000-0026BB765291","props":{"format":"string","unit":null,"minValue":null,' +
          '"maxValue":null,"minStep":null,"perms":["pr"]},"value":"","accessRestrictedToAdmins":[],' +
          '"eventOnlyCharacteristic":false},{"displayName":"Accessory Flags","UUID":"000000A6-0000-1000-8000-0026BB765291",' +
          '"props":{"format":"uint32","unit":null,"minValue":null,"maxValue":null,"minStep":null,"perms":["pr","ev"]},' +
          '"value":0,"accessRestrictedToAdmins":[],"eventOnlyCharacteristic":false}]},' +
          '{"displayName":"TestLight","UUID":"00000043-0000-1000-8000-0026BB765291",' +
          '"subtype":"subtype","hiddenService":false,"primaryService":false,' +
          '"characteristics":[{"displayName":"Name","UUID":"00000023-0000-1000-8000-0026BB765291",' +
          '"props":{"format":"string","unit":null,"minValue":null,"maxValue":null,"minStep":null,"perms":["pr"]},' +
          '"value":"TestLight","accessRestrictedToAdmins":[],"eventOnlyCharacteristic":false},' +
          '{"displayName":"On","UUID":"00000025-0000-1000-8000-0026BB765291",' +
          '"props":{"format":"bool","unit":null,"minValue":null,"maxValue":null,"minStep":null,"perms":["pr","pw","ev"]},' +
          '"value":false,"accessRestrictedToAdmins":[],"eventOnlyCharacteristic":false}],' +
          '"optionalCharacteristics":[{"displayName":"Brightness","UUID":"00000008-0000-1000-8000-0026BB765291",' +
          '"props":{"format":"int","unit":"percentage","minValue":0,"maxValue":100,"minStep":1,' +
          '"perms":["pr","pw","ev"]},"value":0,"accessRestrictedToAdmins":[],"eventOnlyCharacteristic":false},' +
          '{"displayName":"Hue","UUID":"00000013-0000-1000-8000-0026BB765291",' +
          '"props":{"format":"float","unit":"arcdegrees","minValue":0,"maxValue":360,"minStep":1,"perms":["pr","pw","ev"]},' +
          '"value":0,"accessRestrictedToAdmins":[],"eventOnlyCharacteristic":false},' +
          '{"displayName":"Saturation","UUID":"0000002F-0000-1000-8000-0026BB765291","props":{"format":"float",' +
          '"unit":"percentage","minValue":0,"maxValue":100,"minStep":1,"perms":["pr","pw","ev"]},"value":0,' +
          '"accessRestrictedToAdmins":[],"eventOnlyCharacteristic":false},{"displayName":"Name",' +
          '"UUID":"00000023-0000-1000-8000-0026BB765291","props":{"format":"string","unit":null,' +
          '"minValue":null,"maxValue":null,"minStep":null,"perms":["pr"]},"value":"",' +
          '"accessRestrictedToAdmins":[],"eventOnlyCharacteristic":false},' +
          '{"displayName":"Color Temperature","UUID":"000000CE-0000-1000-8000-0026BB765291",' +
          '"props":{"format":"uint32","unit":null,"minValue":140,"maxValue":500,"minStep":1,"perms":["pr","pw","ev"]},' +
          '"value":140,"accessRestrictedToAdmins":[],"eventOnlyCharacteristic":false}]},' +
          '{"displayName":"TestSwitch","UUID":"00000049-0000-1000-8000-0026BB765291","subtype":"subtype",' +
          '"hiddenService":false,"primaryService":false,"characteristics":[{"displayName":"Name",' +
          '"UUID":"00000023-0000-1000-8000-0026BB765291","props":{"format":"string","unit":null,"minValue":null,' +
          '"maxValue":null,"minStep":null,"perms":["pr"]},"value":"TestSwitch","accessRestrictedToAdmins":[],' +
          '"eventOnlyCharacteristic":false},{"displayName":"On","UUID":"00000025-0000-1000-8000-0026BB765291",' +
          '"props":{"format":"bool","unit":null,"minValue":null,"maxValue":null,"minStep":null,' +
          '"perms":["pr","pw","ev"]},"value":false,"accessRestrictedToAdmins":[],"eventOnlyCharacteristic":false}],' +
          '"optionalCharacteristics":[{"displayName":"Name","UUID":"00000023-0000-1000-8000-0026BB765291",' +
          '"props":{"format":"string","unit":null,"minValue":null,"maxValue":null,"minStep":null,"perms":["pr"]},' +
          '"value":"","accessRestrictedToAdmins":[],"eventOnlyCharacteristic":false}]}],' +
          '"linkedServices":{"00000043-0000-1000-8000-0026BB765291subtype":["00000049-0000-1000-8000-0026BB765291subtype"]}}');

      const accessory = Accessory.deserialize(json);

      expect(accessory.displayName).toEqual(json.displayName);
      expect(accessory.UUID).toEqual(json.UUID);
      expect(accessory.category).toEqual(json.category);

      expect(accessory.services).toBeDefined();
      expect(accessory.services.length).toEqual(3);
      expect(accessory.getService(Service.Lightbulb)).toBeDefined();
      expect(accessory.getService(Service.Lightbulb)!.linkedServices.length).toEqual(1);
      expect(accessory.getService(Service.Lightbulb)!.linkedServices[0].UUID).toEqual(Service.Switch.UUID);
    });

    it('should deserialize controllers and remove/add/replace services correctly', function () {
      const accessory = new Accessory('TestAccessory', uuid.generate("test-controller-accessory"));

      accessory.configureController(new TestController());

      const serialized = Accessory.serialize(accessory);

      const restoredAccessory = Accessory.deserialize(serialized);
      restoredAccessory.configureController(new TestController()); // restore Controller;

      expect(restoredAccessory.services).toBeDefined();
      expect(restoredAccessory.services.length).toEqual(3); // accessory information, light sensor, outlet

      expect(restoredAccessory.getService(Service.Lightbulb)).toBeUndefined();
      expect(restoredAccessory.getService(Service.LightSensor)).toBeDefined();
      expect(restoredAccessory.getService(Service.Outlet)).toBeDefined();
      expect(restoredAccessory.getService(Service.Switch)).toBeUndefined();
    });

  });
});<|MERGE_RESOLUTION|>--- conflicted
+++ resolved
@@ -1,10 +1,4 @@
-<<<<<<< HEAD
 import './gen';
-import { Accessory, Categories } from './Accessory';
-import { Service } from './Service';
-import { Characteristic, CharacteristicEventTypes } from './Characteristic';
-import { generate } from './util/uuid';
-=======
 import {
   Accessory,
   Categories,
@@ -43,7 +37,6 @@
   configureServices(): void {}
 
 }
->>>>>>> 627956ce
 
 describe('Accessory', () => {
 
