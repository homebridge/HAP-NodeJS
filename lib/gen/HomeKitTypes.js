--- conflicted
+++ resolved
@@ -1502,10 +1502,7 @@
     validValues: [0,1,2],
     perms: [Characteristic.Perms.READ, Characteristic.Perms.NOTIFY]
   });
-<<<<<<< HEAD
-=======
   this.eventOnlyCharacteristic = true; //Manual addition.
->>>>>>> 72513c06
   this.value = this.getDefaultValue();
 };
 
@@ -3332,4 +3329,4 @@
 
 Service.WindowCovering.UUID = '0000008C-0000-1000-8000-0026BB765291';
 
-var HomeKitTypesBridge = require('./HomeKitTypes-Bridge');
+var HomeKitTypesBridge = require('./HomeKitTypes-Bridge');